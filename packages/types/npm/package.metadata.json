{
	"name": "@roo-code/types",
<<<<<<< HEAD
	"version": "1.81.0",
	"description": "TypeScript type definitions for ANH CHAT.",
=======
	"version": "1.83.0",
	"description": "TypeScript type definitions for Roo Code.",
>>>>>>> a8f87d2b
	"publishConfig": {
		"access": "public",
		"name": "@roo-code/types",
		"registry": "https://registry.npmjs.org/"
	},
	"author": "ANH CHAT Team",
	"license": "MIT",
	"repository": {
		"type": "git",
		"url": "git+https://github.com/RooCodeInc/Roo-Code.git"
	},
	"bugs": {
		"url": "https://github.com/RooCodeInc/Roo-Code/issues"
	},
	"homepage": "https://roocode.com",
	"keywords": ["roo", "roo-code", "ai"],
	"files": ["dist"]
}<|MERGE_RESOLUTION|>--- conflicted
+++ resolved
@@ -1,12 +1,7 @@
 {
 	"name": "@roo-code/types",
-<<<<<<< HEAD
 	"version": "1.81.0",
 	"description": "TypeScript type definitions for ANH CHAT.",
-=======
-	"version": "1.83.0",
-	"description": "TypeScript type definitions for Roo Code.",
->>>>>>> a8f87d2b
 	"publishConfig": {
 		"access": "public",
 		"name": "@roo-code/types",
@@ -16,12 +11,12 @@
 	"license": "MIT",
 	"repository": {
 		"type": "git",
-		"url": "git+https://github.com/RooCodeInc/Roo-Code.git"
+		"url": "git+https://github.com/AndreaFrederica/Roo-Code-Chat.git"
 	},
 	"bugs": {
-		"url": "https://github.com/RooCodeInc/Roo-Code/issues"
+		"url": "https://github.com/AndreaFrederica/Roo-Code-Chat/issues"
 	},
-	"homepage": "https://roocode.com",
-	"keywords": ["roo", "roo-code", "ai"],
+	"homepage": "https://blog.sirrus.cc",
+	"keywords": ["anh", "anh-chat", "ai"],
 	"files": ["dist"]
 }