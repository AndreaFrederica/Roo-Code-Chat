# Changelog

<<<<<<< HEAD
## Anh Chat Changelog

### [3.29.6] - 2025-10-14
- 改进了了对SillyTavern Profile的支持，现在允许使用Mixin
- 增加了记忆服务和记忆工具

### [3.29.4] - 2025-10-11
- 增加了对SillyTavern Profile的部分支持

### [3.29.3] - 2025-10-09

- 修正了世界观存储目录
- 修正了点击打开世界观文件夹按钮的行为
- 修复了UA选择器的逻辑错误
- 允许用户选择隐藏UA设定级别


### [3.29.2] - 2025-10-09

- 增加了对SillyTavern(酒馆)的标准Png角色卡的支持

### [3.29.1] - 2025-10-08

- 第一个anh-chat分发版本，提供了标准的anh-chat角色卡支持

## Roo Code Changelog

### [3.28.15] - 2025-10-03
=======
## [3.28.18] - 2025-10-17

- Fix: Remove request content from UI messages to improve performance and reduce clutter (#5601 by @MuriloFP, #8594 by @multivac2x, #8690 by @hannesrudolph, PR by @mrubens)
- Fix: Prevent file editing issues when git diff views are open (thanks @hassoncs!)
- Fix: Add userAgent to Bedrock client for version tracking (#8660 by @ajjuaire, PR by @app/roomote)
- Feat: Z AI now uses only two coding endpoints for better performance (#8687 by @hannesrudolph)
- Feat: Update image generation model selection for improved quality (thanks @chrarnoldus!)

## [3.28.17] - 2025-10-15

- Add support for Claude Haiku 4.5 model (thanks @daniel-lxs!)
- Fix: Update zh-TW run command title translation (thanks @PeterDaveHello!)

## [3.28.16] - 2025-10-09

![3.28.16 Release - Expanded Context Window](/releases/3.28.16-release.png)

- feat: Add Claude Sonnet 4.5 1M context window support for Claude Code (thanks @ColbySerpa!)
- feat: Identify cloud tasks in the extension bridge (thanks @cte!)
- fix: Add the parent task ID in telemetry (thanks @mrubens!)

## [3.28.15] - 2025-10-03
>>>>>>> a8f87d2b

![3.28.15 Release - Kangaroo Sliding Down a Chute](/releases/3.28.15-release.png)

- Add new DeepSeek and GLM models with detailed descriptions to the Chutes provider (thanks @mohammad154!)
- Fix: properly reset cost limit tracking when user clicks "Reset and Continue" (#6889 by @alecoot, PR by app/roomote)
- Fix: improve save button activation in prompts settings (#5780 by @beccare, PR by app/roomote)
- Fix: overeager 'there are unsaved changes' dialog in settings (thanks @brunobergher!)
- Fix: show send button when only images are selected in chat textarea (thanks app/roomote!)
- Fix: Claude Sonnet 4.5 compatibility improvements (thanks @mrubens!)
- Add UsageStats schema and type for better analytics tracking (thanks app/roomote!)
- Include reasoning messages in cloud tasks (thanks @mrubens!)
- Security: update dependency vite to v6.3.6 (thanks app/renovate!)
- Deprecate free grok 4 fast model (thanks @mrubens!)
- Remove unsupported Gemini 2.5 Flash Image Preview free model (thanks @SannidhyaSah!)
- Add structured data to the homepage for better SEO (thanks @mrubens!)
- Update dependency glob to v11.0.3 (thanks app/renovate!)

### [3.28.14] - 2025-09-30

![3.28.14 Release - GLM-4.6 Model Support](/releases/3.28.14-release.png)

- Add support for GLM-4.6 model for z.ai provider (#8406 by @dmarkey, PR by @roomote)

### [3.28.13] - 2025-09-29

- Fix: Remove topP parameter from Bedrock inference config (#8377 by @ronyblum, PR by @daniel-lxs)
- Fix: Correct Vertex AI Sonnet 4.5 model configuration (#8387 by @nickcatal, PR by @mrubens!)

### [3.28.12] - 2025-09-29

- Fix: Correct Anthropic Sonnet 4.5 model ID and add Bedrock 1M context checkbox (thanks @daniel-lxs!)

### [3.28.11] - 2025-09-29

- Fix: Correct AWS Bedrock Claude Sonnet 4.5 model identifier (#8371 by @sunhyung, PR by @app/roomote)
- Fix: Correct Claude Sonnet 4.5 model ID format (thanks @daniel-lxs!)

### [3.28.10] - 2025-09-29

![3.28.10 Release - Kangaroo Writing Sonnet 4.5](/releases/3.28.10-release.png)

- Feat: Add Sonnet 4.5 support (thanks @daniel-lxs!)
- Fix: Resolve max_completion_tokens issue for GPT-5 models in LiteLLM provider (#6979 by @lx1054331851, PR by @roomote)
- Fix: Make chat icons properly sized with shrink-0 class (thanks @mrubens!)
- Enhancement: Track telemetry settings changes for better analytics (thanks @mrubens!)
- Web: Add testimonials section to website (thanks @brunobergher!)
- CI: Refresh contrib.rocks cache workflow for contributor badges (thanks @hannesrudolph!)

### [3.28.9] - 2025-09-26

![3.28.9 Release - Supernova Upgrade](/releases/3.28.9-release.png)

- The free Supernova model now has a 1M token context window (thanks @mrubens!)
- Experiment to show the Roo provider on the welcome screen (thanks @mrubens!)
- Web: Website improvements to https://roocode.com/ (thanks @brunobergher!)
- Fix: Remove <thinking> tags from prompts for cleaner output and fewer tokens (#8318 by @hannesrudolph, PR by @app/roomote)
- Correct tool use suggestion to improve model adherence to suggestion (thanks @hannesrudolph!)
- feat: log out from cloud when resetting extension state (thanks @app/roomote!)
- feat: Add telemetry tracking to DismissibleUpsell component (thanks @app/roomote!)
- refactor: remove pr-reviewer mode (thanks @daniel-lxs!)
- Removing user hint when refreshing models (thanks @requesty-JohnCosta27!)

### [3.28.8] - 2025-09-25

![3.28.8 Release - Bug fixes and improvements](/releases/3.28.8-release.png)

- Fix: Resolve frequent "No tool used" errors by clarifying tool-use rules (thanks @hannesrudolph!)
- Fix: Include initial ask in condense summarization (thanks @hannesrudolph!)
- Add support for more free models in the Roo provider (thanks @mrubens!)
- Show cloud switcher and option to add a team when logged in (thanks @mrubens!)
- Add Opengraph image for web (thanks @brunobergher!)

### [3.28.7] - 2025-09-23

![3.28.7 Release - Hidden Thinking](/releases/3.28.7-release.png)

- UX: Collapse thinking blocks by default with UI settings to always show them (thanks @brunobergher!)
- Fix: Resolve checkpoint restore popover positioning issue (#8219 by @NaccOll, PR by @app/roomote)
- Add cloud account switcher functionality (thanks @mrubens!)
- Add support for zai-org/GLM-4.5-turbo model in Chutes provider (#8155 by @mugnimaestra, PR by @app/roomote)

### [3.28.6] - 2025-09-23

![3.28.6 Release - Kangaroo studying ancient codex](/releases/3.28.6-release.png)

- Feat: Add GPT-5-Codex model (thanks @daniel-lxs!)
- Feat: Add keyboard shortcut for toggling auto-approve (Cmd/Ctrl+Alt+A) (thanks @brunobergher!)
- Fix: Improve reasoning block formatting for better readability (thanks @daniel-lxs!)
- Fix: Respect Ollama Modelfile num_ctx configuration (#7797 by @hannesrudolph, PR by @app/roomote)
- Fix: Prevent checkpoint text from wrapping in non-English languages (#8206 by @NaccOll, PR by @app/roomote)
- Remove language selection and word wrap toggle from CodeBlock (thanks @mrubens!)
- Feat: Add package.nls.json checking to find-missing-translations script (thanks @app/roomote!)
- Fix: Bare metal evals fixes (thanks @cte!)
- Fix: Follow-up questions should trigger the "interactive" state (thanks @cte!)

### [3.28.5] - 2025-09-20

![3.28.5 Release - Kangaroo staying hydrated](/releases/3.28.5-release.png)

- Fix: Resolve duplicate rehydrate during reasoning; centralize rehydrate and preserve cancel metadata (#8153 by @hannesrudolph, PR by @hannesrudolph)
- Add an announcement for Supernova (thanks @mrubens!)
- Wrap code blocks by default for improved readability (thanks @mrubens!)
- Fix: Support dash prefix in parseMarkdownChecklist for todo lists (#8054 by @NaccOll, PR by app/roomote)
- Fix: Apply tiered pricing for Gemini models via Vertex AI (#8017 by @ikumi3, PR by app/roomote)
- Update SambaNova models to latest versions (thanks @snova-jorgep!)
- Update privacy policy to allow occasional emails (thanks @jdilla1277!)

### [3.28.4] - 2025-09-19

![3.28.4 Release - Supernova Discovery](/releases/3.28.4-release.png)

- UX: Redesigned Message Feed (thanks @brunobergher!)
- UX: Responsive Auto-Approve (thanks @brunobergher!)
- Add telemetry retry queue for network resilience (thanks @daniel-lxs!)
- Fix: Transform keybindings in nightly build to fix command+y shortcut (thanks @app/roomote!)
- New code-supernova stealth model in the Roo Code Cloud provider (thanks @mrubens!)

### [3.28.3] - 2025-09-16

![3.28.3 Release - UI/UX Improvements and Bug Fixes](/releases/3.28.3-release.png)

- Fix: Filter out Claude Code built-in tools (ExitPlanMode, BashOutput, KillBash) (#7817 by @juliettefournier-econ, PR by @roomote)
- Replace + icon with edit icon for New Task button (#7941 by @hannesrudolph, PR by @roomote)
- Fix: Corrected C# tree-sitter query (#5238 by @vadash, PR by @mubeen-zulfiqar)
- Add keyboard shortcut for "Add to Context" action (#7907 by @hannesrudolph, PR by @roomote)
- Fix: Context menu is obscured when edit message (#7759 by @mini2s, PR by @NaccOll)
- Fix: Handle ByteString conversion errors in OpenAI embedders (#7959 by @PavelA85, PR by @daniel-lxs)
- Add Z.ai coding plan support (thanks @daniel-lxs!)
- Move slash commands to Settings tab with gear icon for discoverability (thanks @roomote!)
- Reposition Add Image button inside ChatTextArea (thanks @roomote!)
- Bring back a way to temporarily and globally pause auto-approve without losing your toggle state (thanks @brunobergher!)
- Makes text area buttons appear only when there's text (thanks @brunobergher!)
- CONTRIBUTING.md tweaks and issue template rewrite (thanks @hannesrudolph!)
- Bump axios from 1.9.0 to 1.12.0 (thanks @dependabot!)

### [3.28.2] - 2025-09-14

![3.28.2 Release - Auto-approve improvements](/releases/3.28.2-release.png)

- Improve auto-approve UI with smaller and more subtle design (thanks @brunobergher!)
- Fix: Message queue re-queue loop in Task.ask() causing performance issues (#7861 by @hannesrudolph, PR by @daniel-lxs)
- Fix: Restrict @-mention parsing to line-start or whitespace boundaries to prevent false triggers (#7875 by @hannesrudolph, PR by @app/roomote)
- Fix: Make nested git repository warning persistent with path info for better visibility (#7884 by @hannesrudolph, PR by @app/roomote)
- Fix: Include API key in Ollama /api/tags requests for authenticated instances (#7902 by @ItsOnlyBinary, PR by @app/roomote)
- Fix: Preserve original first message context during conversation condensing (thanks @daniel-lxs!)
- Add Qwen3 Next 80B A3B models to chutes provider (thanks @daniel-lxs!)
- Disable Roomote Control on logout for better security (thanks @cte!)
- Add padding to the cloudview for better visual spacing (thanks @mrubens!)

### [3.28.1] - 2025-09-11

![3.28.1 Release - Kangaroo riding rocket to the clouds](/releases/3.28.1-release.png)

- Announce Roo Code Cloud!
- Add cloud task button for opening tasks in Roo Code Cloud (thanks @app/roomote!)
- Make Posthog telemetry the default (thanks @mrubens!)
- Show notification when the checkpoint initialization fails (thanks @app/roomote!)
- Bust cache in generated image preview (thanks @mrubens!)
- Fix: Center active mode in selector dropdown on open (#7882 by @hannesrudolph, PR by @app/roomote)
- Fix: Preserve first message during conversation condensing (thanks @daniel-lxs!)

### [3.28.0] - 2025-09-10

![3.28.0 Release - Continue tasks in Roo Code Cloud](/releases/3.28.0-release.png)

- feat: Continue tasks in Roo Code Cloud (thanks @brunobergher!)
- feat: Support connecting to Cloud without redirect handling (thanks @mrubens!)
- feat: Add toggle to control task syncing to Cloud (thanks @jr!)
- feat: Add click-to-edit, ESC-to-cancel, and fix padding consistency for chat messages (#7788 by @hannesrudolph, PR by @app/roomote)
- feat: Make reasoning more visible (thanks @app/roomote!)
- fix: Fix Groq context window display (thanks @mrubens!)
- fix: Add GIT_EDITOR env var to merge-resolver mode for non-interactive rebase (thanks @daniel-lxs!)
- fix: Resolve chat message edit/delete duplication issues (thanks @daniel-lxs!)
- fix: Reduce CodeBlock button z-index to prevent overlap with popovers (#7703 by @A0nameless0man, PR by @daniel-lxs)
- fix: Revert PR #7188 - Restore temperature parameter to fix TabbyApi/ExLlamaV2 crashes (#7581 by @drknyt, PR by @daniel-lxs)
- fix: Make ollama models info transport work like lmstudio (#7674 by @ItsOnlyBinary, PR by @ItsOnlyBinary)
- fix: Update DeepSeek pricing to new unified rates effective Sept 5, 2025 (#7685 by @NaccOll, PR by @app/roomote)
- feat: Update Vertex AI models and regions (#7725 by @ssweens, PR by @ssweens)
- chore: Update dependency eslint-plugin-turbo to v2.5.6 (thanks @app/renovate!)
- chore: Update dependency @changesets/cli to v2.29.6 (thanks @app/renovate!)
- chore: Update dependency nock to v14.0.10 (thanks @app/renovate!)
- chore: Update dependency eslint-config-prettier to v10.1.8 (thanks @app/renovate!)
- chore: Update dependency esbuild to v0.25.9 (thanks @app/renovate!)

### [3.27.0] - 2025-09-05

![3.27.0 Release - Bug Fixes and Improvements](/releases/3.27.0-release.png)

- Add: User message editing and deletion functionality (thanks @NaccOll!)
- Add: Kimi K2-0905 model support in Chutes provider (#7700 by @pwilkin, PR by @app/roomote)
- Fix: Prevent stack overflow in codebase indexing for large projects (#7588 by @StarTrai1, PR by @daniel-lxs)
- Fix: Resolve race condition in Gemini Grounding Sources by improving code design (#6372 by @daniel-lxs, PR by @HahaBill)
- Fix: Preserve conversation context by retrying with full conversation on invalid previous_response_id (thanks @daniel-lxs!)
- Fix: Identify MCP and slash command config path in multiple folder workspaces (#6720 by @kfuglsang, PR by @NaccOll)
- Fix: Handle array paths from VSCode terminal profiles correctly (#7695 by @Amosvcc, PR by @app/roomote)
- Fix: Improve WelcomeView styling and readability (thanks @daniel-lxs!)
- Fix: Resolve CI e2e test ETIMEDOUT errors when downloading VS Code (thanks @daniel-lxs!)

### [3.26.7] - 2025-09-04

![3.26.7 Release - OpenAI Service Tiers](/releases/3.26.7-release.png)

- Feature: Add OpenAI Responses API service tiers (flex/priority) with UI selector and pricing (thanks @hannesrudolph!)
- Feature: Add DeepInfra as a model provider in Roo Code (#7661 by @Thachnh, PR by @Thachnh)
- Feature: Update kimi-k2-0905-preview and kimi-k2-turbo-preview models on the Moonshot provider (thanks @CellenLee!)
- Feature: Add kimi-k2-0905-preview to Groq, Moonshot, and Fireworks (thanks @daniel-lxs and Cline!)
- Fix: Prevent countdown timer from showing in history for answered follow-up questions (#7624 by @XuyiK, PR by @daniel-lxs)
- Fix: Moonshot's maximum return token count limited to 1024 issue resolved (#6936 by @greyishsong, PR by @wangxiaolong100)
- Fix: Add error transform to cryptic OpenAI SDK errors when API key is invalid (#7483 by @A0nameless0man, PR by @app/roomote)
- Fix: Validate MCP tool exists before execution (#7631 by @R-omk, PR by @app/roomote)
- Fix: Handle zsh glob qualifiers correctly (thanks @mrubens!)
- Fix: Handle zsh process substitution correctly (thanks @mrubens!)
- Fix: Minor zh-TW Traditional Chinese locale typo fix (thanks @PeterDaveHello!)

### [3.26.6] - 2025-09-03

![3.26.6 Release - Bug Fixes and Tool Improvements](/releases/3.26.6-release.png)

- Add experimental run_slash_command tool to let the model initiate slash commands (thanks @app/roomote!)
- Fix: use askApproval wrapper in insert_content and search_and_replace tools (#7648 by @hannesrudolph, PR by @app/roomote)
- Add Kimi K2 Turbo model configuration to moonshotModels (thanks @wangxiaolong100!)
- Fix: preserve scroll position when switching tabs in settings (thanks @DC-Dancao!)

### [3.26.5] - 2025-09-03

![3.26.5 Release - Enhanced AI Thinking Capabilities](/releases/3.26.5-release.png)

- feat: Add support for Qwen3 235B A22B Thinking 2507 model in chutes (thanks @mohammad154!)
- feat: Add auto-approve support for MCP access_resource tool (#7565 by @m-ibm, PR by @daniel-lxs)
- feat: Add configurable embedding batch size for code indexing (#7356 by @BenLampson, PR by @app/roomote)
- fix: Add cache reporting support for OpenAI-Native provider (thanks @hannesrudolph!)
- feat: Move message queue to the extension host for better performance (thanks @cte!)

### [3.26.4] - 2025-09-01

![3.26.4 Release - Memory Optimization](/releases/3.26.4-release.png)

- Optimize memory usage for image handling in webview (thanks @daniel-lxs!)
- Fix: Special tokens should not break task processing (#7539 by @pwilkin, PR by @pwilkin)
- Add Ollama API key support for Turbo mode (#7147 by @LivioGama, PR by @app/roomote)
- Rename Account tab to Cloud tab for clarity (thanks @app/roomote!)
- Add kangaroo-themed release image generation (thanks @mrubens!)

### [3.26.3] - 2025-08-29

![3.26.3 Release - Kangaroo Photo Editor](/releases/3.26.3-release.png)

- Add optional input image parameter to image generation tool (thanks @roomote!)
- Refactor: Flatten image generation settings structure (thanks @daniel-lxs!)
- Show console logging in vitests when the --no-silent flag is set (thanks @hassoncs!)

### [3.26.2] - 2025-08-28

![3.26.2 Release - Kangaroo Digital Artist](/releases/3.26.2-release.png)

- feat: Add experimental image generation tool with OpenRouter integration (thanks @daniel-lxs!)
- Fix: Resolve GPT-5 Responses API issues with condensing and image support (#7334 by @nlbuescher, PR by @daniel-lxs)
- Fix: Hide .rooignore'd files from environment details by default (#7368 by @AlexBlack772, PR by @app/roomote)
- Fix: Exclude browser scroll actions from repetition detection (#7470 by @cgrierson-smartsheet, PR by @app/roomote)

### [3.26.1] - 2025-08-27

![3.26.1 Release - Kangaroo Network Engineer](/releases/3.26.1-release.png)

- Add Vercel AI Gateway provider integration (thanks @joshualipman123!)
- Add support for Vercel embeddings (thanks @mrubens!)
- Enable on-disk storage for Qdrant vectors and HNSW index (thanks @daniel-lxs!)
- Show model ID in API configuration dropdown (thanks @daniel-lxs!)
- Update tooltip component to match native VSCode tooltip shadow styling (thanks @roomote!)
- Fix: remove duplicate cache display in task header (thanks @mrubens!)
- Random chat text area cleanup (thanks @cte!)

### [3.26.0] - 2025-08-26

![3.26.0 Release - Kangaroo Speed Racer](/releases/3.26.0-release.png)

- Sonic -> Grok Code Fast
- feat: Add Qwen Code CLI API Support with OAuth Authentication (thanks @evinelias and Cline!)
- feat: Add Deepseek v3.1 to Fireworks AI provider (#7374 by @dmarkey, PR by @app/roomote)
- Add a built-in /init slash command (thanks @mrubens and @hannesrudolph!)
- Fix: Make auto approve toggle trigger stay (#3909 by @kyle-apex, PR by @elianiva)
- Fix: Preserve user input when selecting follow-up choices (#7316 by @teihome, PR by @daniel-lxs)
- Fix: Handle Mistral thinking content as reasoning chunks (#6842 by @Biotrioo, PR by @app/roomote)
- Fix: Resolve newTaskRequireTodos setting not working correctly (thanks @hannesrudolph!)
- Fix: Requesty model listing (#7377 by @dtrugman, PR by @dtrugman)
- feat: Hide static providers with no models from provider list (thanks @daniel-lxs!)
- Add todos parameter to new_task tool usage in issue-fixer mode (thanks @hannesrudolph!)
- Handle substitution patterns in command validation (thanks @mrubens!)
- Mark code-workspace files as protected (thanks @mrubens!)
- Update list of default allowed commands (thanks @mrubens!)
- Follow symlinks in rooignore checks (thanks @mrubens!)
- Show cache read and write prices for OpenRouter inference providers (thanks @chrarnoldus!)
- chore(deps): Update dependency drizzle-kit to v0.31.4 (thanks @app/renovate!)

### [3.25.23] - 2025-08-22

- feat: add custom base URL support for Requesty provider (thanks @requesty-JohnCosta27!)
- feat: add DeepSeek V3.1 model to Chutes AI provider (#7294 by @dmarkey, PR by @app/roomote)
- Revert "feat: enable loading Roo modes from multiple files in .roo/modes directory" temporarily to fix a bug with mode installation

### [3.25.22] - 2025-08-22

- Add prompt caching support for Kimi K2 on Groq (thanks @daniel-lxs and @benank!)
- Add documentation links for global custom instructions in UI (thanks @app/roomote!)

### [3.25.21] - 2025-08-21

- Ensure subtask results are provided to GPT-5 in OpenAI Responses API
- Promote the experimental AssistantMessageParser to the default parser
- Update DeepSeek models context window to 128k (thanks @JuanPerezReal)
- Enable grounding features for Vertex AI (thanks @anguslees)
- Allow orchestrator to pass TODO lists to subtasks
- Improved MDM handling
- Handle nullish token values in ContextCondenseRow to prevent UI crash (thanks @s97712)
- Improved context window error handling for OpenAI and other providers
- Add "installed" filter to Roo Marketplace (thanks @semidark)
- Improve filesystem access checks (thanks @elianiva)
- Support for loading Roo modes from multiple YAML files in the `.roo/modes/` directory (thanks @farazoman)
- Add Featherless provider (thanks @DarinVerheijke)

### [3.25.20] - 2025-08-19

- Add announcement for Sonic model

### [3.25.19] - 2025-08-19

- Fix issue where new users couldn't select the Roo Code Cloud provider (thanks @daniel-lxs!)

### [3.25.18] - 2025-08-19

- Add new stealth Sonic model through the Roo Code Cloud provider
- Fix: respect enableReasoningEffort setting when determining reasoning usage (#7048 by @ikbencasdoei, PR by @app/roomote)
- Fix: prevent duplicate LM Studio models with case-insensitive deduplication (#6954 by @fbuechler, PR by @daniel-lxs)
- Feat: simplify ask_followup_question prompt documentation (thanks @daniel-lxs!)
- Feat: simple read_file tool for single-file-only models (thanks @daniel-lxs!)
- Fix: Add missing zaiApiKey and doubaoApiKey to SECRET_STATE_KEYS (#7082 by @app/roomote)
- Feat: Add new models and update configurations for vscode-lm (thanks @NaccOll!)

### [3.25.17] - 2025-08-17

- Fix: Resolve terminal reuse logic issues

### [3.25.16] - 2025-08-16

- Add support for OpenAI gpt-5-chat-latest model (#7057 by @PeterDaveHello, PR by @app/roomote)
- Fix: Use native Ollama API instead of OpenAI compatibility layer (#7070 by @LivioGama, PR by @daniel-lxs)
- Fix: Prevent XML entity decoding in diff tools (#7107 by @indiesewell, PR by @app/roomote)
- Fix: Add type check before calling .match() on diffItem.content (#6905 by @pwilkin, PR by @app/roomote)
- Refactor task execution system: improve call stack management (thanks @catrielmuller!)
- Fix: Enable save button for provider dropdown and checkbox changes (thanks @daniel-lxs!)
- Add an API for resuming tasks by ID (thanks @mrubens!)
- Emit event when a task ask requires interaction (thanks @cte!)
- Make enhance with task history default to true (thanks @liwilliam2021!)
- Fix: Use cline.cwd as primary source for workspace path in codebaseSearchTool (thanks @NaccOll!)
- Hotfix multiple folder workspace checkpoint (thanks @NaccOll!)

### [3.25.15] - 2025-08-14

- Fix: Remove 500-message limit to prevent scrollbar jumping in long conversations (#7052, #7063 by @daniel-lxs, PR by @app/roomote)
- Fix: Reset condensing state when switching tasks (#6919 by @f14XuanLv, PR by @f14XuanLv)
- Fix: Implement sitemap generation in TypeScript and remove XML file (#5231 by @abumalick, PR by @abumalick)
- Fix: allowedMaxRequests and allowedMaxCost values not showing in the settings UI (thanks @chrarnoldus!)

### [3.25.14] - 2025-08-13

- Fix: Only include verbosity parameter for models that support it (#7054 by @eastonmeth, PR by @app/roomote)
- Fix: AWS Bedrock 1M context - Move anthropic_beta to additionalModelRequestFields (thanks @daniel-lxs!)
- Fix: Make cancelling requests more responsive by reverting recent changes

### [3.25.13] - 2025-08-12

- Add Sonnet 1M context checkbox to Bedrock
- Fix: add --no-messages flag to ripgrep to suppress file access errors (#6756 by @R-omk, PR by @app/roomote)
- Add support for AGENT.md alongside AGENTS.md (#6912 by @Brendan-Z, PR by @app/roomote)
- Remove deprecated GPT-4.5 Preview model (thanks @PeterDaveHello!)

### [3.25.12] - 2025-08-12

- Update: Claude Sonnet 4 context window configurable to 1 million tokens in Anthropic provider (thanks @daniel-lxs!)
- Add: Minimal reasoning support to OpenRouter (thanks @daniel-lxs!)
- Fix: Add configurable API request timeout for local providers (#6521 by @dabockster, PR by @app/roomote)
- Fix: Add --no-sandbox flag to browser launch options (#6632 by @QuinsZouls, PR by @QuinsZouls)
- Fix: Ensure JSON files respect .rooignore during indexing (#6690 by @evermoving, PR by @app/roomote)
- Add: New Chutes provider models (#6698 by @fstandhartinger, PR by @app/roomote)
- Add: OpenAI gpt-oss models to Amazon Bedrock dropdown (#6752 by @josh-clanton-powerschool, PR by @app/roomote)
- Fix: Correct tool repetition detector to not block first tool call when limit is 1 (#6834 by @NaccOll, PR by @app/roomote)
- Fix: Improve checkpoint service initialization handling (thanks @NaccOll!)
- Update: Improve zh-TW Traditional Chinese locale (thanks @PeterDaveHello!)
- Add: Task expand and collapse translations (thanks @app/roomote!)
- Update: Exclude GPT-5 models from 20% context window output token cap (thanks @app/roomote!)
- Fix: Truncate long model names in model selector to prevent overflow (thanks @app/roomote!)
- Add: Requesty base url support (thanks @requesty-JohnCosta27!)

### [3.25.11] - 2025-08-11

- Add: Native OpenAI provider support for Codex Mini model (#5386 by @KJ7LNW, PR by @daniel-lxs)
- Add: IO Intelligence Provider support (thanks @ertan2002!)
- Fix: MCP startup issues and remove refresh notifications (thanks @hannesrudolph!)
- Fix: Improvements to GPT-5 OpenAI provider configuration (thanks @hannesrudolph!)
- Fix: Clarify codebase_search path parameter as optional and improve tool descriptions (thanks @app/roomote!)
- Fix: Bedrock provider workaround for LiteLLM passthrough issues (thanks @jr!)
- Fix: Token usage and cost being underreported on cancelled requests (thanks @chrarnoldus!)

### [3.25.10] - 2025-08-07

- Add support for GPT-5 (thanks Cline and @app/roomote!)
- Fix: Use CDATA sections in XML examples to prevent parser errors (#4852 by @hannesrudolph, PR by @hannesrudolph)
- Fix: Add missing MCP error translation keys (thanks @app/roomote!)

### [3.25.9] - 2025-08-07

- Fix: Resolve rounding issue with max tokens (#6806 by @markp018, PR by @mrubens)
- Add support for GLM-4.5 and OpenAI gpt-oss models in Fireworks provider (#6753 by @alexfarlander, PR by @app/roomote)
- Improve UX by focusing chat input when clicking plus button in extension menu (thanks @app/roomote!)

### [3.25.8] - 2025-08-06

- Fix: Prevent disabled MCP servers from starting processes and show correct status (#6036 by @hannesrudolph, PR by @app/roomote)
- Fix: Handle current directory path "." correctly in codebase_search tool (#6514 by @hannesrudolph, PR by @app/roomote)
- Fix: Trim whitespace from OpenAI base URL to fix model detection (#6559 by @vauhochzett, PR by @app/roomote)
- Feat: Reduce Gemini 2.5 Pro minimum thinking budget to 128 (thanks @app/roomote!)
- Fix: Improve handling of net::ERR_ABORTED errors in URL fetching (#6632 by @QuinsZouls, PR by @app/roomote)
- Fix: Recover from error state when Qdrant becomes available (#6660 by @hannesrudolph, PR by @app/roomote)
- Fix: Resolve memory leak in ChatView virtual scrolling implementation (thanks @xyOz-dev!)
- Add: Swift files to fallback list (#5857 by @niteshbalusu11, #6555 by @sealad886, PR by @niteshbalusu11)
- Feat: Clamp default model max tokens to 20% of context window (thanks @mrubens!)

### [3.25.7] - 2025-08-05

- Add support for Claude Opus 4.1
- Add Fireworks AI provider (#6653 by @ershang-fireworks, PR by @ershang-fireworks)
- Add Z AI provider (thanks @jues!)
- Add Groq support for GPT-OSS
- Add Cerebras support for GPT-OSS
- Add code indexing support for multiple folders similar to task history (#6197 by @NaccOll, PR by @NaccOll)
- Make mode selection dropdowns responsive (#6423 by @AyazKaan, PR by @AyazKaan)
- Redesigned task header and task history (thanks @brunobergher!)
- Fix checkpoints timing and ensure checkpoints work properly (#4827 by @mrubens, PR by @NaccOll)
- Fix empty mode names from being saved (#5766 by @kfxmvp, PR by @app/roomote)
- Fix MCP server creation when setting is disabled (#6607 by @characharm, PR by @app/roomote)
- Update highlight layer style and align to textarea (#6647 by @NaccOll, PR by @NaccOll)
- Fix UI for approving chained commands
- Use assistantMessageParser class instead of parseAssistantMessage (#5340 by @qdaxb, PR by @qdaxb)
- Conditionally include reminder section based on todo list config (thanks @NaccOll!)
- Task and TaskProvider event emitter cleanup with new events (thanks @cte!)

### [3.25.6] - 2025-08-01

- Set horizon-beta model max tokens to 32k for OpenRouter (requested by @hannesrudolph, PR by @app/roomote)
- Add support for syncing provider profiles from the cloud

### [3.25.5] - 2025-08-01

- Fix: Improve Claude Code ENOENT error handling with installation guidance (#5866 by @JamieJ1, PR by @app/roomote)
- Fix: LM Studio model context length (#5075 by @Angular-Angel, PR by @pwilkin)
- Fix: VB.NET indexing by implementing fallback chunking system (#6420 by @JensvanZutphen, PR by @daniel-lxs)
- Add auto-approved cost limits (thanks @hassoncs!)
- Add Cerebras as a provider (thanks @kevint-cerebras!)
- Add Qwen 3 Coder from Cerebras (thanks @kevint-cerebras!)
- Fix: Handle Qdrant deletion errors gracefully to prevent indexing interruption (thanks @daniel-lxs!)
- Fix: Restore message sending when clicking save button (thanks @daniel-lxs!)
- Fix: Linter not applied to locales/\*/README.md (thanks @liwilliam2021!)
- Handle more variations of chaining and subshell command validation
- More tolerant search/replace match
- Clean up the auto-approve UI (thanks @mrubens!)
- Skip interpolation for non-existent slash commands (thanks @app/roomote!)

### [3.25.4] - 2025-07-30

- feat: add SambaNova provider integration (#6077 by @snova-jorgep, PR by @snova-jorgep)
- feat: add Doubao provider integration (thanks @AntiMoron!)
- feat: set horizon-alpha model max tokens to 32k for OpenRouter (thanks @app/roomote!)
- feat: add zai-org/GLM-4.5-FP8 model to Chutes AI provider (#6440 by @leakless21, PR by @app/roomote)
- feat: add symlink support for AGENTS.md file loading (thanks @app/roomote!)
- feat: optionally add task history context to prompt enhancement (thanks @liwilliam2021!)
- fix: remove misleading task resumption message (#5850 by @KJ7LNW, PR by @KJ7LNW)
- feat: add pattern to support Databricks /invocations endpoints (thanks @adambrand!)
- fix: resolve navigator global error by updating mammoth and bluebird dependencies (#6356 by @hishtadlut, PR by @app/roomote)
- feat: enhance token counting by extracting text from messages using VSCode LM API (#6112 by @sebinseban, PR by @NaccOll)
- feat: auto-refresh marketplace data when organization settings change (thanks @app/roomote!)
- fix: kill button for execute_command tool (thanks @daniel-lxs!)

### [3.25.3] - 2025-07-30

- Allow queueing messages with images
- Increase Claude Code default max output tokens to 16k (#6125 by @bpeterson1991, PR by @app/roomote)
- Add docs link for slash commands
- Hide Gemini checkboxes on the welcome view
- Clarify apply_diff tool descriptions to emphasize surgical edits
- Fix: Prevent input clearing when clicking chat buttons (thanks @hassoncs!)
- Update PR reviewer rules and mode configuration (thanks @daniel-lxs!)
- Add translation check action to pull_request.opened event (thanks @app/roomote!)
- Remove "(prev Roo Cline)" from extension title in all languages (thanks @app/roomote!)
- Remove event types mention from PR reviewer rules (thanks @daniel-lxs!)

### [3.25.2] - 2025-07-29

- Fix: Show diff view before approval when background edits are disabled (thanks @daniel-lxs!)
- Add support for organization-level MCP controls
- Fix zap icon hover state

### [3.25.1] - 2025-07-29

- Add support for GLM-4.5-Air model to Chutes AI provider (#6376 by @matbgn, PR by @app/roomote)
- Improve subshell validation for commands

### [3.25.0] - 2025-07-29

- Add message queueing (thanks @app/roomote!)
- Add custom slash commands
- Add options for URL Context and Grounding with Google Search to the Gemini provider (thanks @HahaBill!)
- Add image support to read_file tool (thanks @samhvw8!)
- Add experimental setting to prevent editor focus disruption (#4784 by @hannesrudolph, PR by @app/roomote)
- Add prompt caching support for LiteLLM (#5791 by @steve-gore-snapdocs, PR by @MuriloFP)
- Add markdown table rendering support
- Fix list_files recursive mode now works for dot directories (#2992 by @avtc, #4807 by @zhang157686, #5409 by @MuriloFP, PR by @MuriloFP)
- Add search functionality to mode selector popup and reorganize layout
- Sync API config selector style with mode selector
- Fix keyboard shortcuts for non-QWERTY layouts (#6161 by @shlgug, PR by @app/roomote)
- Add ESC key handling for modes, API provider, and indexing settings popovers (thanks @app/roomote!)
- Make task mode sticky to task (thanks @app/roomote!)
- Add text wrapping to command patterns in Manage Command Permissions (thanks @app/roomote!)
- Update list-files test for fixed hidden files bug (thanks @daniel-lxs!)
- Fix normalize Windows paths to forward slashes in mode export (#6307 by @hannesrudolph, PR by @app/roomote)
- Ensure form-data >= 4.0.4
- Fix filter out non-text tab inputs (Kilo-Org/kilocode#712 by @szermatt, PR by @hassoncs)

### [3.24.0] - 2025-07-25

- Add Hugging Face provider with support for open source models (thanks @TGlide!)
- Add terminal command permissions UI to chat interface
- Add support for Agent Rules standard via AGENTS.md (thanks @sgryphon!)
- Add settings to control diagnostic messages
- Fix auto-approve checkbox to be toggled at any time (thanks @KJ7LNW!)
- Add efficiency warning for single SEARCH/REPLACE blocks in apply_diff (thanks @KJ7LNW!)
- Fix respect maxReadFileLine setting for file mentions to prevent context exhaustion (thanks @sebinseban!)
- Fix Ollama API URL normalization by removing trailing slashes (thanks @Naam!)
- Fix restore list styles for markdown lists in chat interface (thanks @village-way!)
- Add support for bedrock api keys
- Add confirmation dialog and proper cleanup for marketplace mode removal
- Fix cancel auto-approve timer when editing follow-up suggestion (thanks @hassoncs!)
- Fix add error message when no workspace folder is open for code indexing

### [3.23.19] - 2025-07-23

- Add Roo Code Cloud Waitlist CTAs (thanks @brunobergher!)
- Split commands on newlines when evaluating auto-approve
- Smarter auto-deny of commands

### [3.23.18] - 2025-07-23

- Fix: Resolve 'Bad substitution' error in command parsing (#5978 by @KJ7LNW, PR by @daniel-lxs)
- Fix: Add ErrorBoundary component for better error handling (#5731 by @elianiva, PR by @KJ7LNW)
- Fix: Todo list toggle not working (thanks @chrarnoldus!)
- Improve: Use SIGKILL for command execution timeouts in the "execa" variant (thanks @cte!)

### [3.23.17] - 2025-07-22

- Add: todo list tool enable checkbox to provider advanced settings
- Add: Moonshot provider (thanks @CellenLee!)
- Add: Qwen/Qwen3-235B-A22B-Instruct-2507 model to Chutes AI provider
- Fix: move context condensing prompt to Prompts section (thanks @SannidhyaSah!)
- Add: jump icon for newly created files
- Fix: add character limit to prevent terminal output context explosion
- Fix: resolve global mode export not including rules files
- Fix: enable export, share, and copy buttons during API operations (thanks @MuriloFP!)
- Add: configurable timeout for evals (5-10 min)
- Add: auto-omit MCP content when no servers are configured
- Fix: sort symlinked rules files by symlink names, not target names
- Docs: clarify when to use update_todo_list tool
- Add: Mistral embedding provider (thanks @SannidhyaSah!)
- Fix: add run parameter to vitest command in rules (thanks @KJ7LNW!)
- Update: the max_tokens fallback logic in the sliding window
- Fix: Bedrock and Vertext token counting improvements (thanks @daniel-lxs!)
- Add: llama-4-maverick model to Vertex AI provider (thanks @MuriloFP!)
- Fix: properly distinguish between user cancellations and API failures
- Fix: add case sensitivity mention to suggested fixes in apply_diff error message

### [3.23.16] - 2025-07-19

- Add global rate limiting for OpenAI-compatible embeddings (thanks @daniel-lxs!)
- Add batch limiting to code indexer (thanks @daniel-lxs!)
- Fix Docker port conflicts for evals services

### [3.23.15] - 2025-07-18

- Fix configurable delay for diagnostics to prevent premature error reporting
- Add command timeout allowlist
- Add description and whenToUse fields to custom modes in .roomodes (thanks @RandalSchwartz!)
- Fix Claude model detection by name for API protocol selection (thanks @daniel-lxs!)
- Move marketplace icon from overflow menu to top navigation
- Optional setting to prevent completion with open todos
- Added YouTube to website footer (thanks @thill2323!)

### [3.23.14] - 2025-07-17

- Log api-initiated tasks to a tmp directory

### [3.23.13] - 2025-07-17

- Add the ability to "undo" enhance prompt changes
- Fix a bug where the path component of the baseURL for the LiteLLM provider contains path in it (thanks @ChuKhaLi)
- Add support for Vertex AI model name formatting when using Claude Code with Vertex AI (thanks @janaki-sasidhar)
- The list-files tool must include at least the first-level directory contents (thanks @qdaxb)
- Add a configurable limit that controls both consecutive errors and tool repetitions (thanks @MuriloFP)
- Add `.terraform/` and `.terragrunt-cache/` directories to the checkpoint exclusion patterns (thanks @MuriloFP)
- Increase Ollama API timeout values (thanks @daniel-lxs)
- Fix an issue where you need to "discard changes" before saving even though there are no settings changes
- Fix `DirectoryScanner` memory leak and improve file limit handling (thanks @daniel-lxs)
- Fix time formatting in environment (thanks @chrarnoldus)
- Prevent empty mode names from being saved (thanks @daniel-lxs)
- Improve auto-approve checkbox UX
- Improve the chat message edit / delete functionality (thanks @liwilliam2021)
- Add `commandExecutionTimeout` to `GlobalSettings`

### [3.23.12] - 2025-07-15

- Update the max-token calculation in model-params to better support Kimi K2 and others

### [3.23.11] - 2025-07-14

- Add Kimi K2 model to Groq along with fixes to context condensing math
- Add Cmd+Shift+. keyboard shortcut for previous mode switching

### [3.23.10] - 2025-07-14

- Prioritize built-in model dimensions over custom dimensions (thanks @daniel-lxs!)
- Add padding to the index model options

### [3.23.9] - 2025-07-14

- Enable Claude Code provider to run natively on Windows (thanks @SannidhyaSah!)
- Add gemini-embedding-001 model to code-index service (thanks @daniel-lxs!)
- Resolve vector dimension mismatch error when switching embedding models
- Return the cwd in the exec tool's response so that the model is not lost after subsequent calls (thanks @chris-garrett!)
- Add configurable timeout for command execution in VS Code settings

### [3.23.8] - 2025-07-13

- Add enable/disable toggle for code indexing (thanks @daniel-lxs!)
- Add a command auto-deny list to auto-approve settings
- Add navigation link to history tab in HistoryPreview

### [3.23.7] - 2025-07-11

- Fix Mermaid syntax warning (thanks @MuriloFP!)
- Expand Vertex AI region config to include all available regions in GCP Vertex AI (thanks @shubhamgupta731!)
- Handle Qdrant vector dimension mismatch when switching embedding models (thanks @daniel-lxs!)
- Fix typos in comment & document (thanks @noritaka1166!)
- Improve the display of codebase search results
- Correct translation fallback logic for embedding errors (thanks @daniel-lxs!)
- Clean up MCP tool disabling
- Link to marketplace from modes and MCP tab
- Fix TTS button display (thanks @sensei-woo!)
- Add Devstral Medium model support
- Add comprehensive error telemetry to code-index service (thanks @daniel-lxs!)
- Exclude cache tokens from context window calculation (thanks @daniel-lxs!)
- Enable dynamic tool selection in architect mode for context discovery
- Add configurable max output tokens setting for claude-code

### [3.23.6] - 2025-07-10

- Grok 4

### [3.23.5] - 2025-07-09

- Fix: use decodeURIComponent in openFile (thanks @vivekfyi!)
- Fix(embeddings): Translate error messages before sending to UI (thanks @daniel-lxs!)
- Make account tab visible

### [3.23.4] - 2025-07-09

- Update chat area icons for better discoverability & consistency
- Fix a bug that allowed `list_files` to return directory results that should be excluded by .gitignore
- Add an overflow header menu to make the UI a little tidier (thanks @dlab-anton)
- Fix a bug the issue where null custom modes configuration files cause a 'Cannot read properties of null' error (thanks @daniel-lxs!)
- Replace native title attributes with StandardTooltip component for consistency (thanks @daniel-lxs!)

### [3.23.3] - 2025-07-09

- Remove erroneous line from announcement modal

### [3.23.2] - 2025-07-09

- Fix bug where auto-approval was intermittently failing

### [3.23.1] - 2025-07-09

- Always show the code indexing dot under the chat text area

### [3.23.0] - 2025-07-08

- Move codebase indexing out of experimental (thanks @daniel-lxs and @MuriloFP!)
- Add todo list tool (thanks @qdaxb!)
- Fix code index secret persistence and improve settings UX (thanks @daniel-lxs!)
- Add Gemini embedding provider for codebase indexing (thanks @SannidhyaSah!)
- Support full endpoint URLs in OpenAI Compatible provider (thanks @SannidhyaSah!)
- Add markdown support to codebase indexing (thanks @MuriloFP!)
- Add Search/Filter Functionality to API Provider Selection in Settings (thanks @GOODBOY008!)
- Add configurable max search results (thanks @MuriloFP!)
- Add copy prompt button to task actions (thanks @Juice10 and @vultrnerd!)
- Fix insertContentTool to create new files with content (thanks @Ruakij!)
- Fix typescript compiler watch path inconsistency (thanks @bbenshalom!)
- Use actual max_completion_tokens from OpenRouter API (thanks @shariqriazz!)
- Prevent completion sound from replaying when reopening completed tasks (thanks @SannidhyaSah!)
- Fix access_mcp_resource fails to handle images correctly (thanks @s97712!)
- Prevent chatbox focus loss during automated file editing (thanks @hannesrudolph!)
- Resolve intermittent hangs and lack of clear error feedback in apply_diff tool (thanks @lhish!)
- Resolve Go duplicate references in tree-sitter queries (thanks @MuriloFP!)
- Chat UI consistency and layout shifts (thanks @seedlord!)
- Chat index UI enhancements (thanks @MuriloFP!)
- Fix model search being prefilled on dropdown (thanks @kevinvandijk!)
- Improve chat UI - add camera icon margin and make placeholder non-selectable (thanks @MuriloFP!)
- Delete .roo/rules-{mode} folder when custom mode is deleted
- Enforce file restrictions for all edit tools in architect mode
- Add User-Agent header to API providers
- Fix auto question timer unmount (thanks @liwilliam2021!)
- Fix new_task tool streaming issue
- Optimize file listing when maxWorkspaceFiles is 0 (thanks @daniel-lxs!)
- Correct export/import of OpenAI Compatible codebase indexing settings (thanks @MuriloFP!)
- Resolve workspace path inconsistency in code indexing for multi-workspace scenarios

### [3.22.6] - 2025-07-02

- Add timer-based auto approve for follow up questions (thanks @liwilliam2021!)
- Add import/export modes functionality
- Add persistent version indicator on chat screen
- Add automatic configuration import on extension startup (thanks @takakoutso!)
- Add user-configurable search score threshold slider for semantic search (thanks @hannesrudolph!)
- Add default headers and testing for litellm fetcher (thanks @andrewshu2000!)
- Fix consistent cancellation error messages for thinking vs streaming phases
- Fix AWS Bedrock cross-region inference profile mapping (thanks @KevinZhao!)
- Fix URL loading timeout issues in @ mentions (thanks @MuriloFP!)
- Fix API retry exponential backoff capped at 10 minutes (thanks @MuriloFP!)
- Fix Qdrant URL field auto-filling with default value (thanks @SannidhyaSah!)
- Fix profile context condensation threshold (thanks @PaperBoardOfficial!)
- Fix apply_diff tool documentation for multi-file capabilities
- Fix cache files excluded from rules compilation (thanks @MuriloFP!)
- Add streamlined extension installation and documentation (thanks @devxpain!)
- Prevent Architect mode from providing time estimates
- Remove context size from environment details
- Change default mode to architect for new installations
- Suppress Mermaid error rendering
- Improve Mermaid buttons with light background in light mode (thanks @chrarnoldus!)
- Add .vscode/ to write-protected files/directories
- Update AWS Bedrock cross-region inference profile mapping (thanks @KevinZhao!)

### [3.22.5] - 2025-06-28

- Remove Gemini CLI provider while we work with Google on a better integration

### [3.22.4] - 2025-06-27

- Fix: resolve E2BIG error by passing large prompts via stdin to Claude CLI (thanks @Fovty!)
- Add optional mode suggestions to follow-up questions
- Fix: move StandardTooltip inside PopoverTrigger in ShareButton (thanks @daniel-lxs!)

### [3.22.3] - 2025-06-27

- Restore JSON backwards compatibility for .roomodes files (thanks @daniel-lxs!)

### [3.22.2] - 2025-06-27

- Fix: eliminate XSS vulnerability in CodeBlock component (thanks @KJ7LNW!)
- Fix terminal keyboard shortcut error when adding content to context (thanks @MuriloFP!)
- Fix checkpoint popover not opening due to StandardTooltip wrapper conflict (thanks @daniel-lxs!)
- Fix(i18n): correct gemini cli error translation paths (thanks @daniel-lxs!)
- Code Index (Qdrant) recreate services when change configurations (thanks @catrielmuller!)

### [3.22.1] - 2025-06-26

- Add Gemini CLI provider (thanks Cline!)
- Fix undefined mcp command (thanks @qdaxb!)
- Use upstream_inference_cost for OpenRouter BYOK cost calculation and show cached token count (thanks @chrarnoldus!)
- Update maxTokens value for qwen/qwen3-32b model on Groq (thanks @KanTakahiro!)
- Standardize tooltip delays to 300ms

### [3.22.0] - 2025-06-25

- Add 1-click task sharing
- Add support for loading rules from a global .roo directory (thanks @samhvw8!)
- Modes selector improvements (thanks @brunobergher!)
- Use safeWriteJson for all JSON file writes to avoid task history corruption (thanks @KJ7LNW!)
- Improve YAML error handling when editing modes
- Register importSettings as VSCode command (thanks @shivamd1810!)
- Add default task names for empty tasks (thanks @daniel-lxs!)
- Improve translation workflow to avoid unnecessary file reads (thanks @KJ7LNW!)
- Allow write_to_file to handle newline-only and empty content (thanks @Githubguy132010!)
- Address multiple memory leaks in CodeBlock component (thanks @kiwina!)
- Memory cleanup (thanks @xyOz-dev!)
- Fix port handling bug in code indexing for HTTPS URLs (thanks @benashby!)
- Improve Bedrock error handling for throttling and streaming contexts
- Handle long Claude code messages (thanks @daniel-lxs!)
- Fixes to Claude Code caching and image upload
- Disable reasoning budget UI controls for Claude Code provider
- Remove temperature parameter for Azure OpenAI reasoning models (thanks @ExactDoug!)
- Allowed commands import/export (thanks @catrielmuller!)
- Add VS Code setting to disable quick fix context actions (thanks @OlegOAndreev!)

### [3.21.5] - 2025-06-23

- Fix Qdrant URL prefix handling for QdrantClient initialization (thanks @CW-B-W!)
- Improve LM Studio model detection to show all downloaded models (thanks @daniel-lxs!)
- Resolve Claude Code provider JSON parsing and reasoning block display

### [3.21.4] - 2025-06-23

- Fix start line not working in multiple apply diff (thanks @samhvw8!)
- Resolve diff editor issues with markdown preview associations (thanks @daniel-lxs!)
- Resolve URL port handling bug for HTTPS URLs in Qdrant (thanks @benashby!)
- Mark unused Ollama schema properties as optional (thanks @daniel-lxs!)
- Close the local browser when used as fallback for remote (thanks @markijbema!)
- Add Claude Code provider for local CLI integration (thanks @BarreiroT!)

### [3.21.3] - 2025-06-21

- Add profile-specific context condensing thresholds (thanks @SannidhyaSah!)
- Fix context length for lmstudio and ollama (thanks @thecolorblue!)
- Resolve MCP tool eye icon state and hide in chat context (thanks @daniel-lxs!)

### [3.21.2] - 2025-06-20

- Add LaTeX math equation rendering in chat window
- Add toggle for excluding MCP server tools from the prompt (thanks @Rexarrior!)
- Add symlink support to list_files tool
- Fix marketplace blanking after populating
- Fix recursive directory scanning in @ mention "Add Folder" functionality (thanks @village-way!)
- Resolve phantom subtask display on cancel during API retry
- Correct Gemini 2.5 Flash pricing (thanks @daniel-lxs!)
- Resolve marketplace timeout issues and display installed MCPs (thanks @daniel-lxs!)
- Onboarding tweaks to emphasize modes (thanks @brunobergher!)
- Rename 'Boomerang Tasks' to 'Task Orchestration' for clarity
- Remove command execution from attempt_completion
- Fix markdown for links followed by punctuation (thanks @xyOz-dev!)

### [3.21.1] - 2025-06-19

- Fix tree-sitter issues that were preventing codebase indexing from working correctly
- Improve error handling for codebase search embeddings
- Resolve MCP server execution on Windows with node version managers
- Default 'Enable MCP Server Creation' to false
- Rate limit correctly when starting a subtask (thanks @olweraltuve!)

### [3.21.0] - 2025-06-17

- Add Roo Marketplace to make it easy to discover and install great MCPs and modes!
- Add Gemini 2.5 models (Pro, Flash and Flash Lite) (thanks @daniel-lxs!)
- Add support for Excel (.xlsx) files in tools (thanks @chrarnoldus!)
- Add max tokens checkbox option for OpenAI compatible provider (thanks @AlexandruSmirnov!)
- Update provider models and prices for Groq & Mistral (thanks @KanTakahiro!)
- Add proper error handling for API conversation history issues (thanks @KJ7LNW!)
- Fix ambiguous model id error (thanks @elianiva!)
- Fix save/discard/revert flow for Prompt Settings (thanks @hassoncs!)
- Fix codebase indexing alignment with list-files hidden directory filtering (thanks @daniel-lxs!)
- Fix subtask completion mismatch (thanks @feifei325!)
- Fix Windows path normalization in MCP variable injection (thanks @daniel-lxs!)
- Update marketplace branding to 'Roo Marketplace' (thanks @SannidhyaSah!)
- Refactor to more consistent history UI (thanks @elianiva!)
- Adjust context menu positioning to be near Copilot
- Update evals Docker setup to work on Windows (thanks @StevenTCramer!)
- Include current working directory in terminal details
- Encourage use of start_line in multi-file diff to match legacy diff
- Always focus the panel when clicked to ensure menu buttons are visible (thanks @hassoncs!)

### [3.20.3] - 2025-06-13

- Resolve diff editor race condition in multi-monitor setups (thanks @daniel-lxs!)
- Add logic to prevent auto-approving edits of configuration files
- Adjust searching and listing files outside of the workspace to respect the auto-approve settings
- Add Indonesian translation support (thanks @chrarnoldus and @daniel-lxs!)
- Fix multi-file diff error handling and UI feedback (thanks @daniel-lxs!)
- Improve prompt history navigation to not interfere with text editing (thanks @daniel-lxs!)
- Fix errant maxReadFileLine default

### [3.20.2] - 2025-06-13

- Limit search_files to only look within the workspace for improved security
- Force tar-fs >=2.1.3 for security vulnerability fix
- Add cache breakpoints for custom vertex models on Unbound (thanks @pugazhendhi-m!)
- Reapply reasoning for bedrock with fix (thanks @daniel-lxs!)
- Sync BatchDiffApproval styling with BatchFilePermission for UI consistency (thanks @samhvw8!)
- Add max height constraint to MCP execution response for better UX (thanks @samhvw8!)
- Prevent MCP 'installed' label from being squeezed #4630 (thanks @daniel-lxs!)
- Allow a lower context condesning threshold (thanks @SECKainersdorfer!)
- Avoid type system duplication for cleaner codebase (thanks @EamonNerbonne!)

### [3.20.1] - 2025-06-12

- Temporarily revert thinking support for Bedrock models
- Improve performance of MCP execution block
- Add indexing status badge to chat view

### [3.20.0] - 2025-06-12

- Add experimental Marketplace for extensions and modes (thanks @Smartsheet-JB-Brown, @elianiva, @monkeyDluffy6017, @NamesMT, @daniel-lxs, Cline, and more!)
- Add experimental multi-file edits (thanks @samhvw8!)
- Move concurrent reads setting to context settings with default of 5
- Improve MCP execution UX (thanks @samhvw8!)
- Add magic variables support for MCPs with `workspaceFolder` injection (thanks @NamesMT!)
- Add prompt history navigation via arrow up/down in prompt field
- Add support for escaping context mentions (thanks @KJ7LNW!)
- Add DeepSeek R1 support to Chutes provider
- Add reasoning budget support to Bedrock models for extended thinking
- Add mermaid diagram support buttons (thanks @qdaxb!)
- Update XAI models and pricing (thanks @edwin-truthsearch-io!)
- Update O3 model pricing
- Add manual OpenAI-compatible format specification and parsing (thanks @dflatline!)
- Add core tools integration tests for comprehensive coverage
- Add JSDoc documentation for ClineAsk and ClineSay types (thanks @hannesrudolph!)
- Populate whenToUse descriptions for built-in modes
- Fix file write tool with early relPath & newContent validation checks (thanks @Ruakij!)
- Fix TaskItem display and copy issues with HTML tags in task messages (thanks @forestyoo!)
- Fix OpenRouter cost calculation with BYOK (thanks @chrarnoldus!)
- Fix terminal busy state reset after manual commands complete
- Fix undefined output on multi-file apply_diff operations (thanks @daniel-lxs!)

### [3.19.7] - 2025-06-11

- Fix McpHub sidebar focus behavior to prevent unwanted focus grabbing
- Disable checkpoint functionality when nested git repositories are detected to prevent conflicts
- Remove unused Storybook components and dependencies to reduce bundle size
- Add data-testid ESLint rule for improved testing standards (thanks @elianiva!)
- Update development dependencies including eslint, knip, @types/node, i18next, fast-xml-parser, and @google/genai
- Improve CI infrastructure with GitHub Actions and Blacksmith runner migrations

### [3.19.6] - 2025-06-09

- Replace explicit caching with implicit caching to reduce latency for Gemini models
- Clarify that the default concurrent file read limit is 15 files (thanks @olearycrew!)
- Fix copy button logic (thanks @samhvw8!)
- Fade buttons on history preview if no interaction in progress (thanks @sachasayan!)
- Allow MCP server refreshing, fix state changes in MCP server management UI view (thanks @taylorwilsdon!)
- Remove unnecessary npx usage in some npm scripts (thanks @user202729!)
- Bug fix for trailing slash error when using LiteLLM provider (thanks @kcwhite!)

### [3.19.5] - 2025-06-05

- Fix Gemini 2.5 Pro Preview thinking budget bug

### [3.19.4] - 2025-06-05

- Add Gemini Pro 06-05 model support (thanks @daniel-lxs and @shariqriazz!)
- Fix reading PDF, DOCX, and IPYNB files in read_file tool (thanks @samhvw8!)
- Fix Mermaid CSP errors with enhanced bundling strategy (thanks @KJ7LNW!)
- Improve model info detection for custom Bedrock ARNs (thanks @adamhill!)
- Add OpenAI Compatible embedder for codebase indexing (thanks @SannidhyaSah!)
- Fix multiple memory leaks in ChatView component (thanks @kiwina!)
- Fix WorkspaceTracker resource leaks by disposing FileSystemWatcher (thanks @kiwina!)
- Fix RooTips setTimeout cleanup to prevent state updates on unmounted components (thanks @kiwina!)
- Fix FileSystemWatcher leak in RooIgnoreController (thanks @kiwina!)
- Fix clipboard memory leak by clearing setTimeout in useCopyToClipboard (thanks @kiwina!)
- Fix ClineProvider instance cleanup (thanks @xyOz-dev!)
- Enforce codebase_search as primary tool for code understanding tasks (thanks @hannesrudolph!)
- Improve Docker setup for evals
- Move evals into pnpm workspace, switch from SQLite to Postgres
- Refactor MCP to use getDefaultEnvironment for stdio client transport (thanks @samhvw8!)
- Get rid of "partial" component in names referencing not necessarily partial messages (thanks @wkordalski!)
- Improve feature request template (thanks @elianiva!)

### [3.19.3] - 2025-06-02

- Fix SSE MCP Invocation - Fixed SSE connection issue in McpHub.ts by ensuring transport.start override only applies to stdio transports, allowing SSE and streamable-http transports to retain their original start methods (thanks @taylorwilsdon!)

### [3.19.2] - 2025-06-01

- Add support for Streamable HTTP Transport MCP servers (thanks @taylorwilsdon!)
- Add cached read and writes to stats and cost calculation for LiteLLM provider (thanks @mollux!)
- Prevent dump of an entire file into the context on user edit (thanks @KJ7LNW!)
- Fix directory link handling in markdown (thanks @KJ7LNW!)
- Prevent start_line/end_line in apply_diff REPLACE (thanks @KJ7LNW!)
- Unify history item UI with TaskItem and TaskItemHeader (thanks @KJ7LNW!)
- Fix the label of the OpenAI-compatible API keys
- Fix Virtuoso footer re-rendering issue (thanks @kiwina!)
- Optimize ChatRowContent layout and styles (thanks @zhangtony239!)
- Release memory in apply diff (thanks @xyOz-dev!)
- Upgrade Node.js to v20.19.2 for security enhancements (thanks @PeterDaveHello!)
- Fix typos (thanks @noritaka1166!)

### [3.19.1] - 2025-05-30

- Experimental feature to allow reading multiple files at once (thanks @samhvw8!)
- Fix to correctly pass headers to SSE MCP servers
- Adding support for custom VPC endpoints when using Amazon Bedrock (thanks @kcwhite!)
- Fix bug with context condensing in Amazon Bedrock
- Fix UTF-8 encoding in ExecaTerminalProcess (thanks @mr-ryan-james!)
- Set sidebar name bugfix (thanks @chrarnoldus!)
- Fix link to CONTRIBUTING.md in feature request template (thanks @cannuri!)
- Add task metadata to Unbound and improve caching logic (thanks @pugazhendhi-m!)

### [3.19.0] - 2025-05-29

- Enable intelligent content condensing by default and move condense button out of expanded task menu
- Skip condense and show error if context grows during condensing
- Transform Prompts tab into Modes tab and move support prompts to Settings for better organization
- Add DeepSeek R1 0528 model support to Chutes provider (thanks @zeozeozeo!)
- Fix @directory not respecting .rooignore files (thanks @xyOz-dev!)
- Add rooignore checking for insert_content and search_and_replace tools
- Fix menu breaking when Roo is moved between primary and secondary sidebars (thanks @chrarnoldus!)
- Resolve memory leak in ChatView by stabilizing callback props (thanks @samhvw8!)
- Fix write_to_file to properly create empty files when content is empty (thanks @Ruakij!)
- Fix chat input clearing during running tasks (thanks @xyOz-dev!)
- Update AWS regions to include Spain and Hyderabad
- Improve POSIX shell compatibility in pre-push hook (thanks @PeterDaveHello and @chrarnoldus!)
- Update PAGER environment variable for Windows compatibility in Terminal (thanks @SmartManoj!)
- Add environment variable injection support for whole MCP config (thanks @NamesMT!)
- Update codebase search description to emphasize English query requirements (thanks @ChuKhaLi!)

### [3.18.5] - 2025-05-27

- Add thinking controls for Requesty (thanks @dtrugman!)
- Re-enable telemetry
- Improve zh-TW Traditional Chinese locale (thanks @PeterDaveHello and @chrarnoldus!)
- Improve model metadata for LiteLLM

### [3.18.4] - 2025-05-25

- Fix codebase indexing settings saving and Ollama indexing (thanks @daniel-lxs!)
- Fix handling BOM when user rejects apply_diff (thanks @avtc!)
- Fix wrongfully clearing input on auto-approve (thanks @Ruakij!)
- Fix correct spawnSync parameters for pnpm check in bootstrap.mjs (thanks @ChuKhaLi!)
- Update xAI models and default model ID (thanks @PeterDaveHello!)
- Add metadata to create message (thanks @dtrugman!)

### [3.18.3] - 2025-05-24

- Add reasoning support for Claude 4 and Gemini 2.5 Flash on OpenRouter, plus a fix for o1-pro
- Add experimental codebase indexing + semantic search feature (thanks @daniel-lxs!)
- For providers that used to default to Sonnet 3.7, change to Sonnet 4
- Enable prompt caching for Gemini 2.5 Flash Preview (thanks @shariqriazz!)
- Preserve model settings when selecting a specific OpenRouter provider
- Add ability to refresh LiteLLM models list
- Improve tool descriptions to guide proper file editing tool selection
- Fix MCP Server error loading config when running with npx and bunx (thanks @devxpain!)
- Improve pnpm bootstrapping and add compile script (thanks @KJ7LNW!)
- Simplify object assignment & use startsWith (thanks @noritaka1166!)
- Fix mark-as-read logic in the context tracker (thanks @samhvw8!)
- Remove deprecated claude-3.7-sonnet models from vscodelm (thanks @shariqriazz!)

### [3.18.2] - 2025-05-23

- Fix vscode-material-icons in the filer picker
- Fix global settings export
- Respect user-configured terminal integration timeout (thanks @KJ7LNW)
- Context condensing enhancements (thanks @SannidhyaSah)

### [3.18.1] - 2025-05-22

- Add support for Claude Sonnet 4 and Claude Opus 4 models with thinking variants in Anthropic, Bedrock, and Vertex (thanks @shariqriazz!)
- Fix README gif display in all localized versions
- Fix referer URL
- Switch codebase to a monorepo and create an automated "nightly" build

### [3.18.0] - 2025-05-21

- Add support for Gemini 2.5 Flash preview models (thanks @shariqriazz and @daniel-lxs!)
- Add button to task header to intelligently condense content with visual feedback
- Add YAML support for mode definitions (thanks @R-omk!)
- Add allowedMaxRequests feature to cap consecutive auto-approved requests (inspired by Cline, thanks @hassoncs!)
- Add Qwen3 model series to the Chutes provider (thanks @zeozeozeo!)
- Fix more causes of grey screen issues (thanks @xyOz-dev!)
- Add LM Studio reasoning support (thanks @avtc!)
- Add refresh models button for Unbound provider (thanks @pugazhendhi-m!)
- Add template variables for version numbers in announcement strings (thanks @ChuKhaLi!)
- Make prompt input textareas resizable again
- Fix diffview scroll display (thanks @qdaxb!)
- Fix LM Studio and Ollama usage tracking (thanks @xyOz-dev!)
- Fix links to filename:0 (thanks @RSO!)
- Fix missing or inconsistent syntax highlighting across UI components (thanks @KJ7LNW!)
- Fix packaging to include correct tiktoken.wasm (thanks @vagadiya!)
- Fix import settings bugs and position error messages correctly (thanks @ChuKhaLi!)
- Move audio playing to the webview to ensure cross-platform support (thanks @SmartManoj and @samhvw8!)
- Simplify loop syntax in multiple components (thanks @noritaka1166!)
- Auto reload extension core changes in dev mode (thanks @hassoncs!)

### [3.17.2] - 2025-05-15

- Revert "Switch to the new Roo message parser" (appears to cause a tool parsing bug)
- Lock the versions of vsce and ovsx

### [3.17.1] - 2025-05-15

- Fix the display of the command to execute during approval
- Fix incorrect reserved tokens calculation on OpenRouter (thanks @daniel-lxs!)

### [3.17.0] - 2025-05-14

- Enable Gemini implicit caching
- Add "when to use" section to mode definitions to enable better orchestration
- Add experimental feature to intelligently condense the task context instead of truncating it
- Fix one of the causes of the gray screen issue (thanks @xyOz-dev!)
- Focus improvements for better UI interactions (thanks Cline!)
- Switch to the new Roo message parser for improved performance (thanks Cline!)
- Enable source maps for improved debugging (thanks @KJ7LNW!)
- Update OpenRouter provider to use provider-specific model info (thanks @daniel-lxs!)
- Fix Requesty cost/token reporting (thanks @dtrugman!)
- Improve command execution UI
- Add more in-app links to relevant documentation
- Update the new task tool description and the ask mode custom instructions in the system prompt
- Add IPC types to roo-code.d.ts
- Add build VSIX workflow to pull requests (thanks @SmartManoj!)
- Improve apply_diff tool to intelligently deduce line numbers (thanks @samhvw8!)
- Fix command validation for shell array indexing (thanks @KJ7LNW!)
- Handle diagnostics that point at a directory URI (thanks @daniel-lxs!)
- Fix "Current ask promise was ignored" error (thanks @zxdvd!)

### [3.16.6] - 2025-05-12

- Restore "Improve provider profile management in the external API"
- Fix to subtask sequencing (thanks @wkordalski!)
- Fix webview terminal output processing error (thanks @KJ7LNW!)
- Fix textarea empty string fallback logic (thanks @elianiva!)

### [3.16.5] - 2025-05-10

- Revert "Improve provider profile management in the external API" until we track down a bug with defaults

### [3.16.4] - 2025-05-09

- Improve provider profile management in the external API
- Enforce provider selection in OpenRouter by using 'only' parameter and disabling fallbacks (thanks @shariqriazz!)
- Fix display issues with long profile names (thanks @cannuri!)
- Prevent terminal focus theft on paste after command execution (thanks @MuriloFP!)
- Save OpenAI compatible custom headers correctly
- Fix race condition when updating prompts (thanks @elianiva!)
- Fix display issues in high contrast themes (thanks @zhangtony239!)
- Fix not being able to use specific providers on Openrouter (thanks @daniel-lxs!)
- Show properly formatted multi-line commands in preview (thanks @KJ7LNW!)
- Handle unsupported language errors gracefully in read_file tool (thanks @KJ7LNW!)
- Enhance focus styles in select-dropdown and fix docs URL (thanks @zhangtony239!)
- Properly handle mode name overflow in UI (thanks @elianiva!)
- Fix project MCP always allow issue (thanks @aheizi!)

### [3.16.3] - 2025-05-08

- Revert Tailwind migration while we fix a few spots
- Add Elixir file extension support in language parser (thanks @pfitz!)

### [3.16.2] - 2025-05-07

- Clarify XML tool use formatting instructions
- Error handling code cleanup (thanks @monkeyDluffy6017!)

### [3.16.1] - 2025-05-07

- Add LiteLLM provider support
- Improve stability by detecting and preventing tool loops
- Add Dutch localization (thanks @Githubguy132010!)
- Add editor name to telemetry for better analytics
- Migrate to Tailwind CSS for improved UI consistency
- Fix footer button wrapping in About section on narrow screens (thanks @ecmasx!)
- Update evals defaults
- Update dependencies to latest versions

### [3.16.0] - 2025-05-06

- Add vertical tab navigation to the settings (thanks @dlab-anton)
- Add Groq and Chutes API providers (thanks @shariqriazz)
- Clickable code references in code block (thanks @KJ7LNW)
- Improve accessibility of ato-approve toggles (thanks @Deon588)
- Requesty provider fixes (thanks @dtrugman)
- Fix migration and persistence of per-mode API profiles (thanks @alasano)
- Fix usage of `path.basename` in the extension webview (thanks @samhvw8)
- Fix display issue of the programming language dropdown in the code block component (thanks @zhangtony239)
- MCP server errors are now captured and shown in a new "Errors" tab (thanks @robertheadley)
- Error logging will no longer break MCP functionality if the server is properly connected (thanks @ksze)
- You can now toggle the `terminal.integrated.inheritEnv` VSCode setting directly for the Roo Code settings (thanks @KJ7LNW)
- Add `gemini-2.5-pro-preview-05-06` to the Vertex and Gemini providers (thanks @zetaloop)
- Ensure evals exercises are up-to-date before running evals (thanks @shariqriazz)
- Lots of general UI improvements (thanks @elianiva)
- Organize provider settings into separate components
- Improved icons and translations for the code block component
- Add support for tests that use ESM libraries
- Move environment detail generation to a separate module
- Enable prompt caching by default for supported Gemini models

### [3.15.5] - 2025-05-05

- Update @google/genai to 0.12 (includes some streaming completion bug fixes)
- Rendering performance improvements for code blocks in chat (thanks @KJ7LNW)

### [3.15.4] - 2025-05-04

- Fix a nasty bug that would cause Roo Code to hang, particularly in orchestrator mode
- Improve Gemini caching efficiency

### [3.15.3] - 2025-05-02

- Terminal: Fix empty command bug
- Terminal: More robust process killing
- Optimize Gemini prompt caching for OpenRouter
- Chat view performance improvements

### [3.15.2] - 2025-05-02

- Fix terminal performance issues
- Handle Mermaid validation errors
- Add customizable headers for OpenAI-compatible provider (thanks @mark-bradshaw!)
- Add config option to overwrite OpenAI's API base (thanks @GOODBOY008!)
- Fixes to padding and height issues when resizing the sidebar (thanks @zhangtony239!)
- Remove tool groups from orchestrator mode definition
- Add telemetry for title button clicks

### [3.15.1] - 2025-04-30

- Capture stderr in execa-spawned processes
- Play sound only when action needed from the user (thanks @olearycrew)
- Make retries respect the global auto approve checkbox
- Fix a selection mode bug in the history view (thanks @jr)

### [3.15.0] - 2025-04-30

- Add prompt caching to the Google Vertex provider (thanks @ashktn)
- Add a fallback mechanism for executing terminal commands if VSCode terminal shell integration fails
- Improve the UI/UX of code snippets in the chat (thanks @KJ7LNW)
- Add a reasoning effort setting for the OpenAI Compatible provider (thanks @mr-ryan-james)
- Allow terminal commands to be stopped directly from the chat UI
- Adjust chat view padding to accommodate small width layouts (thanks @zhangtony239)
- Fix file mentions for filenames containing spaces
- Improve the auto-approve toggle buttons for some high-contrast VSCode themes
- Offload expensive count token operations to a web worker (thanks @samhvw8)
- Improve support for mult-root workspaces (thanks @snoyiatk)
- Simplify and streamline Roo Code's quick actions
- Allow Roo Code settings to be imported from the welcome screen (thanks @julionav)
- Remove unused types (thanks @wkordalski)
- Improve the performance of mode switching (thanks @dlab-anton)
- Fix importing & exporting of custom modes (thanks @julionav)

### [3.14.3] - 2025-04-25

- Add Boomerang Orchestrator as a built-in mode
- Improve home screen UI
- Make token count estimation more efficient to reduce gray screens
- Revert change to automatically close files after edit until we figure out how to make it work well with diagnostics
- Clean up settings data model
- Omit reasoning params for non-reasoning models
- Clearer documentation for adding settings (thanks @shariqriazz!)
- Fix word wrapping in Roo message title (thanks @zhangtony239!)
- Update default model id for Unbound from claude 3.5 to 3.7 (thanks @pugazhendhi-m!)

### [3.14.2] - 2025-04-24

- Enable prompt caching for Gemini (with some improvements)
- Allow users to turn prompt caching on / off for Gemini 2.5 on OpenRouter
- Compress terminal output with backspace characters (thanks @KJ7LNW)
- Add Russian language (Спасибо @asychin)

### [3.14.1] - 2025-04-24

- Disable Gemini caching while we investigate issues reported by the community.

### [3.14.0] - 2025-04-23

- Add prompt caching for `gemini-2.5-pro-preview-03-25` in the Gemini provider (Vertex and OpenRouter coming soon!)
- Improve the search_and_replace and insert_content tools and bring them out of experimental, and deprecate append_to_file (thanks @samhvw8!)
- Use material icons for files and folders in mentions (thanks @elianiva!)
- Make the list_files tool more efficient and smarter about excluding directories like .git/
- Fix file drag and drop on Windows and when using SSH tunnels (thanks @NyxJae!)
- Correctly revert changes and suggest alternative tools when write_to_file fails on a missing line count
- Allow interpolation of `workspace`, `mode`, `language`, `shell`, and `operatingSystem` into custom system prompt overrides (thanks @daniel-lxs!)
- Fix interpolation bug in the “add to context” code action (thanks @elianiva!)
- Preserve editor state and prevent tab unpinning during diffs (thanks @seedlord!)
- Improvements to icon rendering on Linux (thanks @elianiva!)
- Improvements to Requesty model list fetching (thanks @dtrugman!)
- Fix user feedback not being added to conversation history in API error state, redundant ‘TASK RESUMPTION’ prompts, and error messages not showing after cancelling API requests (thanks @System233!)
- Track tool use errors in evals
- Fix MCP hub error when dragging extension to another sidebar
- Improve display of long MCP tool arguments
- Fix redundant ‘TASK RESUMPTION’ prompts (thanks @System233!)
- Fix bug opening files when editor has no workspace root
- Make the VS Code LM provider show the correct model information (thanks @QuinsZouls!)
- Fixes to make the focusInput command more reliable (thanks @hongzio!)
- Better handling of aftercursor content in context mentions (thanks @elianiva!)
- Support injecting environment variables in MCP config (thanks @NamesMT!)
- Better handling of FakeAI “controller” object (thanks @wkordalski)
- Remove unnecessary calculation from VS Code LM provider (thanks @d-oit!)
- Allow Amazon Bedrock Marketplace ARNs (thanks @mlopezr!)
- Give better loading feedback on chat rows (thanks @elianiva!)
- Performance improvements to task size calculations
- Don’t immediately show a model ID error when changing API providers
- Fix apply_diff edge cases
- Use a more sensible task export icon
- Use path aliases in webview source files
- Display a warning when the system prompt is overridden
- Better progress indicator for apply_diff tools (thanks @qdaxb!)
- Fix terminal carriage return handling for correct progress bar display (thanks @Yikai-Liao!)

### [3.13.2] - 2025-04-18

- Allow custom URLs for Gemini provider

### [3.13.1] - 2025-04-18

- Support Gemini 2.5 Flash thinking mode (thanks @monotykamary)
- Make auto-approval toggle on/off states more obvious (thanks @sachasayan)
- Add telemetry for shell integration errors
- Fix the path of files dragging into the chat textarea on Windows (thanks @NyxJae)

### [3.13.0] - 2025-04-17

- UI improvements to task header, chat view, history preview, and welcome view (thanks @sachasayan!)
- Add append_to_file tool for appending content to files (thanks @samhvw8!)
- Add Gemini 2.5 Flash Preview to Gemini and Vertex providers (thanks @nbihan-mediware!)
- Fix image support in Bedrock (thanks @Smartsheet-JB-Brown!)
- Make diff edits more resilient to models passing in incorrect parameters

### [3.12.3] - 2025-04-17

- Fix character escaping issues in Gemini diff edits
- Support dragging and dropping tabs into the chat box (thanks @NyxJae!)
- Make sure slash commands only fire at the beginning of the chat box (thanks @logosstone!)

### [3.12.2] - 2025-04-16

- Add OpenAI o3 & 4o-mini (thanks @PeterDaveHello!)
- Improve file/folder context mention UI (thanks @elianiva!)
- Improve diff error telemetry

### [3.12.1] - 2025-04-16

- Bugfix to Edit button visibility in the select dropdowns

### [3.12.0] - 2025-04-15

- Add xAI provider and expose reasoning effort options for Grok on OpenRouter (thanks Cline!)
- Make diff editing config per-profile and improve pre-diff string normalization
- Make checkpoints faster and more reliable
- Add a search bar to mode and profile select dropdowns (thanks @samhvw8!)
- Add telemetry for code action usage, prompt enhancement usage, and consecutive mistake errors
- Suppress zero cost values in the task header (thanks @do-it!)
- Make JSON parsing safer to avoid crashing the webview on bad input
- Allow users to bind a keyboard shortcut for accepting suggestions or input in the chat view (thanks @axkirillov!)

### [3.11.17] - 2025-04-14

- Improvements to OpenAI cache reporting and cost estimates (thanks @monotykamary and Cline!)
- Visual improvements to the auto-approve toggles (thanks @sachasayan!)
- Bugfix to diff apply logic (thanks @avtc for the test case!) and telemetry to track errors going forward
- Fix race condition in capturing short-running terminal commands (thanks @KJ7LNW!)
- Fix eslint error (thanks @nobu007!)

### [3.11.16] - 2025-04-14

- Add gpt-4.1, gpt-4.1-mini, and gpt-4.1-nano to the OpenAI provider
- Include model ID in environment details and when exporting tasks (thanks @feifei325!)

### [3.11.15] - 2025-04-13

- Add ability to filter task history by workspace (thanks @samhvw8!)
- Fix Node.js version in the .tool-versions file (thanks @bogdan0083!)
- Fix duplicate suggested mentions for open tabs (thanks @samhvw8!)
- Fix Bedrock ARN validation and token expiry issue when using profiles (thanks @vagadiya!)
- Add Anthropic option to pass API token as Authorization header instead of X-Api-Key (thanks @mecab!)
- Better documentation for adding new settings (thanks @KJ7LNW!)
- Localize package.json (thanks @samhvw8!)
- Add option to hide the welcome message and fix the background color for the new profile dialog (thanks @zhangtony239!)
- Restore the focus ring for the VSCodeButton component (thanks @pokutuna!)

### [3.11.14] - 2025-04-11

- Support symbolic links in rules folders to directories and other symbolic links (thanks @taisukeoe!)
- Stronger enforcement of the setting to always read full files instead of doing partial reads

### [3.11.13] - 2025-04-11

- Loads of terminal improvements: command delay, PowerShell counter, and ZSH EOL mark (thanks @KJ7LNW!)
- Add file context tracking system (thanks @samhvw8 and @canvrno!)
- Improved display of diff errors + easy copying for investigation
- Fixes to .vscodeignore (thanks @franekp!)
- Fix a zh-CN translation for model capabilities (thanks @zhangtony239!)
- Rename AWS Bedrock to Amazon Bedrock (thanks @ronyblum!)
- Update extension title and description (thanks @StevenTCramer!)

### [3.11.12] - 2025-04-09

- Make Grok3 streaming work with OpenAI Compatible (thanks @amittell!)
- Tweak diff editing logic to make it more tolerant of model errors

### [3.11.11] - 2025-04-09

- Fix highlighting interaction with mode/profile dropdowns (thanks @atlasgong!)
- Add the ability to set Host header and legacy OpenAI API in the OpenAI-compatible provider for better proxy support
- Improvements to TypeScript, C++, Go, Java, Python tree-sitter parsers (thanks @KJ7LNW!)
- Fixes to terminal working directory logic (thanks @KJ7LNW!)
- Improve readFileTool XML output format (thanks @KJ7LNW!)
- Add o1-pro support (thanks @arthurauffray!)
- Follow symlinked rules files/directories to allow for more flexible rule setups
- Focus Roo Code in the sidebar when running tasks in the sidebar via the API
- Improve subtasks UI

### [3.11.10] - 2025-04-08

- Fix bug where nested .roo/rules directories are not respected properly (thanks @taisukeoe!)
- Handle long command output more efficiently in the chat row (thanks @samhvw8!)
- Fix cache usage tracking for OpenAI-compatible providers
- Add custom translation instructions for zh-CN (thanks @System233!)
- Code cleanup after making rate-limits per-profile (thanks @ross!)

### [3.11.9] - 2025-04-07

- Rate-limit setting updated to be per-profile (thanks @ross and @olweraltuve!)
- You can now place multiple rules files in the .roo/rules/ and .roo/rules-{mode}/ folders (thanks @upamune!)
- Prevent unnecessary autoscroll when buttons appear (thanks @shtse8!)
- Add Gemini 2.5 Pro Preview to Vertex AI (thanks @nbihan-mediware!)
- Tidy up following ClineProvider refactor (thanks @diarmidmackenzie!)
- Clamp negative line numbers when reading files (thanks @KJ7LNW!)
- Enhance Rust tree-sitter parser with advanced language structures (thanks @KJ7LNW!)
- Persist settings on api.setConfiguration (thanks @gtaylor!)
- Add deep links to settings sections
- Add command to focus Roo Code input field (thanks @axkirillov!)
- Add resize and hover actions to the browser (thanks @SplittyDev!)
- Add resumeTask and isTaskInHistory to the API (thanks @franekp!)
- Fix bug displaying boolean/numeric suggested answers
- Dynamic Vite port detection for webview development (thanks @KJ7LNW!)

### [3.11.8] - 2025-04-05

- Improve combineApiRequests performance to reduce gray screens of death (thanks @kyle-apex!)
- Add searchable dropdown to API config profiles on the settings screen (thanks @samhvw8!)
- Add workspace tracking to history items in preparation for future filtering (thanks @samhvw8!)
- Fix search highlighting UI in history search (thanks @samhvw8!)
- Add support for .roorules and give deprecation warning for .clinerules (thanks @upamune!)
- Fix nodejs version format in .tool-versions file (thanks @upamune!)

### [3.11.7] - 2025-04-04

- Improve file tool context formatting and diff error guidance
- Improve zh-TW localization (thanks @PeterDaveHello!)
- Implement reference counting for McpHub disposal
- Update buttons to be more consistent (thanks @kyle-apex!)
- Improve zh-CN localization (thanks @System233!)

### [3.11.6] - 2025-04-04

- Add the gemini 2.5 pro preview model with upper bound pricing

### [3.11.5] - 2025-04-03

- Add prompt caching for Amazon Bedrock (thanks @Smartsheet-JB-Brown!)
- Add support for configuring the current working directory of MCP servers (thanks @shoopapa!)
- Add profile management functions to API (thanks @gtaylor!)
- Improvements to diff editing functionality, tests, and error messages (thanks @p12tic!)
- Fix for follow-up questions grabbing the focus (thanks @diarmidmackenzie!)
- Show menu buttons when popping the extension out into a new tab (thanks @benny123tw!)

### [3.11.4] - 2025-04-02

- Correctly post state to webview when the current task is cleared (thanks @wkordalski!)
- Fix unit tests to run properly on Windows (thanks @StevenTCramer!)
- Tree-sitter enhancements: TSX, TypeScript, JSON, and Markdown support (thanks @KJ7LNW!)
- Fix issue with line number stripping for deletions in apply_diff
- Update history selection mode button spacing (thanks @kyle-apex!)
- Limit dropdown menu height to 80% of the viewport (thanks @axmo!)
- Update dependencies via `npm audit fix` (thanks @PeterDaveHello!)
- Enable model select when api fails (thanks @kyle-apex!)
- Fix issue where prompts and settings tabs were not scrollable when accessed from dropdown menus
- Update AWS region dropdown menu to the most recent data (thanks @Smartsheet-JB-Brown!)
- Fix prompt enhancement for Bedrock (thanks @Smartsheet-JB-Brown!)
- Allow processes to access the Roo Code API via a unix socket
- Improve zh-TW Traditional Chinese translations (thanks @PeterDaveHello!)
- Add support for Azure AI Inference Service with DeepSeek-V3 model (thanks @thomasjeung!)
- Fix off-by-one error in tree-sitter line numbers
- Remove the experimental unified diff
- Make extension icon more visible in different themes

### [3.11.3] - 2025-03-31

- Revert mention changes in case they're causing performance issues/crashes

### [3.11.2] - 2025-03-31

- Fix bug in loading Requesty key balance
- Fix bug with Bedrock inference profiles
- Update the webview when changing settings via the API
- Refactor webview messages code (thanks @diarmidmackenzie!)

### [3.11.1] - 2025-03-30

- Relax provider profiles schema and add telemetry

### [3.11.0] - 2025-03-30

- Replace single-block-diff with multi-block-diff fast editing strategy
- Support project-level MCP config in .roo/mcp.json (thanks @aheizi!)
- Show OpenRouter and Requesty key balance on the settings screen
- Support import/export of settings
- Add pinning and sorting for API configuration dropdown (thanks @jwcraig!)
- Add Gemini 2.5 Pro to GCP Vertex AI provider (thanks @nbihan-mediware!)
- Smarter retry logic for Gemini
- Fix Gemini command escaping
- Support @-mentions of files with spaces in the name (thanks @samhvw8!)
- Improvements to partial file reads (thanks @KJ7LNW!)
- Fix list_code_definition_names to support files (thanks @KJ7LNW!)
- Refactor tool-calling logic to make the code a lot easier to work with (thanks @diarmidmackenzie, @bramburn, @KJ7LNW, and everyone else who helped!)
- Prioritize “Add to Context” in the code actions and include line numbers (thanks @samhvw8!)
- Add an activation command that other extensions can use to interface with Roo Code (thanks @gtaylor!)
- Preserve language characters in file @-mentions (thanks @aheizi!)
- Browser tool improvements (thanks @afshawnlotfi!)
- Display info about partial reads in the chat row
- Link to the settings page from the auto-approve toolbar
- Link to provider docs from the API options
- Fix switching profiles to ensure only the selected profile is switched (thanks @feifei325!)
- Allow custom o3-mini-<reasoning> model from OpenAI-compatible providers (thanks @snoyiatk!)
- Edit suggested answers before accepting them (thanks @samhvw8!)

### [3.10.5] - 2025-03-25

- Updated value of max tokens for gemini-2.5-pro-03-25 to 65,536 (thanks @linegel!)
- Fix logic around when we fire task completion events

### [3.10.4] - 2025-03-25

- Dynamically fetch instructions for creating/editing custom modes and MCP servers (thanks @diarmidmackenzie!)
- Added Gemini 2.5 Pro model to Google Gemini provider (thanks @samsilveira!)
- Add settings to control whether to auto-approve reads and writes outside of the workspace
- Update UX for chat text area (thanks @chadgauth!)
- Support a custom storage path for tasks (thanks @Chenjiayuan195!)
- Add a New Task command in the Command Palette (thanks @qdaxb!)
- Add R1 support checkbox to Open AI compatible provider to support QWQ (thanks @teddyOOXX!)
- Support test declarations in TypeScript tree-sitter queries (thanks @KJ7LNW!)
- Add Bedrock support for application-inference-profile (thanks @maekawataiki!)
- Rename and migrate global MCP and modes files (thanks @StevenTCramer!)
- Add watchPaths option to McpHub for file change detection (thanks @01Rian!)
- Read image responses from MCP calls (thanks @nevermorec!)
- Add taskCreated event to API and subscribe to Cline events earlier (thanks @wkordalski!)
- Fixes to numeric formatting suffix internationalization (thanks @feifei325!)
- Fix open tab support in the context mention suggestions (thanks @aheizi!)
- Better display of OpenRouter “overloaded” error messages
- Fix browser tool visibility in system prompt preview (thanks @cannuri!)
- Fix the supportsPromptCache value for OpenAI models (thanks @PeterDaveHello!)
- Fix readme links to docs (thanks @kvokka!)
- Run ‘npm audit fix’ on all of our libraries

### [3.10.3] - 2025-03-23

- Update the welcome page to provide 1-click OAuth flows with LLM routers (thanks @dtrugman!)
- Switch to a more direct method of tracking OpenRouter tokens/spend
- Make partial file reads backwards-compatible with custom system prompts and give users more control over the chunk size
- Fix issues where questions and suggestions weren’t showing up for non-streaming models and were hard to read in some themes
- A variety of fixes and improvements to experimental multi-block diff (thanks @KJ7LNW!)
- Fix opacity of drop-down menus in settings (thanks @KJ7LNW!)
- Fix bugs with reading and mentioning binary files like PDFs
- Fix the pricing information for OpenRouter free models (thanks @Jdo300!)
- Fix an issue with our unit tests on Windows (thanks @diarmidmackenzie!)
- Fix a maxTokens issue for the Outbound provider (thanks @pugazhendhi-m!)
- Fix a line number issue with partial file reads (thanks @samhvw8!)

### [3.10.2] - 2025-03-21

- Fixes to context mentions on Windows
- Fixes to German translations (thanks @cannuri!)
- Fixes to telemetry banner internationalization
- Sonnet 3.7 non-thinking now correctly uses 8192 max output tokens

### [3.10.1] - 2025-03-20

- Make the suggested responses optional to not break overridden system prompts

### [3.10.0] - 2025-03-20

- Suggested responses to questions (thanks samhvw8!)
- Support for reading large files in chunks (thanks samhvw8!)
- More consistent @-mention lookups of files and folders
- Consolidate code actions into a submenu (thanks samhvw8!)
- Fix MCP error logging (thanks aheizi!)
- Improvements to search_files tool formatting and logic (thanks KJ7LNW!)
- Fix changelog formatting in GitHub Releases (thanks pdecat!)
- Add fake provider for integration tests (thanks franekp!)
- Reflect Cross-region inference option in ap-xx region (thanks Yoshino-Yukitaro!)
- Fix bug that was causing task history to be lost when using WSL

### [3.9.2] - 2025-03-19

- Update GitHub Actions workflow to automatically create GitHub Releases (thanks @pdecat!)
- Correctly persist the text-to-speech speed state (thanks @heyseth!)
- Fixes to French translations (thanks @arthurauffray!)
- Optimize build time for local development (thanks @KJ7LNW!)
- VSCode theme fixes for select, dropdown and command components
- Bring back the ability to manually enter a model name in the model picker
- Fix internationalization of the announcement title and the browser

### [3.9.1] - 2025-03-18

- Pass current language to system prompt correctly so Roo thinks and speaks in the selected language

### [3.9.0] - 2025-03-18

- Internationalize Roo Code into Catalan, German, Spanish, French, Hindi, Italian, Japanese, Korean, Polish, Portuguese, Turkish, Vietnamese, Simplified Chinese, and Traditional Chinese (thanks @feifei325!)
- Bring back support for MCP over SSE (thanks @aheizi!)
- Add a text-to-speech option to have Roo talk to you as it works (thanks @heyseth!)
- Choose a specific provider when using OpenRouter (thanks PhunkyBob!)
- Support batch deletion of task history (thanks @aheizi!)
- Internationalize Human Relay, adjust the layout, and make it work on the welcome screen (thanks @NyxJae!)
- Fix shell integration race condition (thanks @KJ7LNW!)
- Fix display updating for Bedrock custom ARNs that are prompt routers (thanks @Smartsheet-JB-Brown!)
- Fix to exclude search highlighting when copying items from task history (thanks @im47cn!)
- Fix context mentions to work with multiple-workspace projects (thanks @teddyOOXX!)
- Fix to task history saving when running multiple Roos (thanks @samhvw8!)
- Improve task deletion when underlying files are missing (thanks @GitlyHallows!)
- Improve support for NixOS & direnv (thanks @wkordalski!)
- Fix wheel scrolling when Roo is opened in editor tabs (thanks @GitlyHallows!)
- Don’t automatically mention the file when using the "Add to context" code action (thanks @qdaxb!)
- Expose task stack in `RooCodeAPI` (thanks @franekp!)
- Give the models visibility into the current task's API cost

### [3.8.6] - 2025-03-13

- Revert SSE MCP support while we debug some config validation issues

### [3.8.5] - 2025-03-12

- Refactor terminal architecture to address critical issues with the current design (thanks @KJ7LNW!)
- MCP over SSE (thanks @aheizi!)
- Support for remote browser connections (thanks @afshawnlotfi!)
- Preserve parent-child relationship when cancelling subtasks (thanks @cannuri!)
- Custom baseUrl for Google AI Studio Gemini (thanks @dqroid!)
- PowerShell-specific command handling (thanks @KJ7LNW!)
- OpenAI-compatible DeepSeek/QwQ reasoning support (thanks @lightrabbit!)
- Anthropic-style prompt caching in the OpenAI-compatible provider (thanks @dleen!)
- Add Deepseek R1 for AWS Bedrock (thanks @ATempsch!)
- Fix MarkdownBlock text color for Dark High Contrast theme (thanks @cannuri!)
- Add gemini-2.0-pro-exp-02-05 model to vertex (thanks @shohei-ihaya!)
- Bring back progress status for multi-diff edits (thanks @qdaxb!)
- Refactor alert dialog styles to use the correct vscode theme (thanks @cannuri!)
- Custom ARNs in AWS Bedrock (thanks @Smartsheet-JB-Brown!)
- Update MCP servers directory path for platform compatibility (thanks @hannesrudolph!)
- Fix browser system prompt inclusion rules (thanks @cannuri!)
- Publish git tags to github from CI (thanks @pdecat!)
- Fixes to OpenAI-style cost calculations (thanks @dtrugman!)
- Fix to allow using an excluded directory as your working directory (thanks @Szpadel!)
- Kotlin language support in list_code_definition_names tool (thanks @kohii!)
- Better handling of diff application errors (thanks @qdaxb!)
- Update Bedrock prices to the latest (thanks @Smartsheet-JB-Brown!)
- Fixes to OpenRouter custom baseUrl support
- Fix usage tracking for SiliconFlow and other providers that include usage on every chunk
- Telemetry for checkpoint save/restore/diff and diff strategies

### [3.8.4] - 2025-03-09

- Roll back multi-diff progress indicator temporarily to fix a double-confirmation in saving edits
- Add an option in the prompts tab to save tokens by disabling the ability to ask Roo to create/edit custom modes for you (thanks @hannesrudolph!)

### [3.8.3] - 2025-03-09

- Fix VS Code LM API model picker truncation issue

### [3.8.2] - 2025-03-08

- Create an auto-approval toggle for subtask creation and completion (thanks @shaybc!)
- Show a progress indicator when using the multi-diff editing strategy (thanks @qdaxb!)
- Add o3-mini support to the OpenAI-compatible provider (thanks @yt3trees!)
- Fix encoding issue where unreadable characters were sometimes getting added to the beginning of files
- Fix issue where settings dropdowns were getting truncated in some cases

### [3.8.1] - 2025-03-07

- Show the reserved output tokens in the context window visualization
- Improve the UI of the configuration profile dropdown (thanks @DeXtroTip!)
- Fix bug where custom temperature could not be unchecked (thanks @System233!)
- Fix bug where decimal prices could not be entered for OpenAI-compatible providers (thanks @System233!)
- Fix bug with enhance prompt on Sonnet 3.7 with a high thinking budget (thanks @moqimoqidea!)
- Fix bug with the context window management for thinking models (thanks @ReadyPlayerEmma!)
- Fix bug where checkpoints were no longer enabled by default
- Add extension and VSCode versions to telemetry

### [3.8.0] - 2025-03-07

- Add opt-in telemetry to help us improve Roo Code faster (thanks Cline!)
- Fix terminal overload / gray screen of death, and other terminal issues
- Add a new experimental diff editing strategy that applies multiple diff edits at once (thanks @qdaxb!)
- Add support for a .rooignore to prevent Roo Code from read/writing certain files, with a setting to also exclude them from search/lists (thanks Cline!)
- Update the new_task tool to return results to the parent task on completion, supporting better orchestration (thanks @shaybc!)
- Support running Roo in multiple editor windows simultaneously (thanks @samhvw8!)
- Make checkpoints asynchronous and exclude more files to speed them up
- Redesign the settings page to make it easier to navigate
- Add credential-based authentication for Vertex AI, enabling users to easily switch between Google Cloud accounts (thanks @eonghk!)
- Update the DeepSeek provider with the correct baseUrl and track caching correctly (thanks @olweraltuve!)
- Add a new “Human Relay” provider that allows you to manually copy information to a Web AI when needed, and then paste the AI's response back into Roo Code (thanks @NyxJae)!
- Add observability for OpenAI providers (thanks @refactorthis!)
- Support speculative decoding for LM Studio local models (thanks @adamwlarson!)
- Improve UI for mode/provider selectors in chat
- Improve styling of the task headers (thanks @monotykamary!)
- Improve context mention path handling on Windows (thanks @samhvw8!)

### [3.7.12] - 2025-03-03

- Expand max tokens of thinking models to 128k, and max thinking budget to over 100k (thanks @monotykamary!)
- Fix issue where keyboard mode switcher wasn't updating API profile (thanks @aheizi!)
- Use the count_tokens API in the Anthropic provider for more accurate context window management
- Default middle-out compression to on for OpenRouter
- Exclude MCP instructions from the prompt if the mode doesn't support MCP
- Add a checkbox to disable the browser tool
- Show a warning if checkpoints are taking too long to load
- Update the warning text for the VS LM API
- Correctly populate the default OpenRouter model on the welcome screen

### [3.7.11] - 2025-03-02

- Don't honor custom max tokens for non thinking models
- Include custom modes in mode switching keyboard shortcut
- Support read-only modes that can run commands

### [3.7.10] - 2025-03-01

- Add Gemini models on Vertex AI (thanks @ashktn!)
- Keyboard shortcuts to switch modes (thanks @aheizi!)
- Add support for Mermaid diagrams (thanks Cline!)

### [3.7.9] - 2025-03-01

- Delete task confirmation enhancements
- Smarter context window management
- Prettier thinking blocks
- Fix maxTokens defaults for Claude 3.7 Sonnet models
- Terminal output parsing improvements (thanks @KJ7LNW!)
- UI fix to dropdown hover colors (thanks @SamirSaji!)
- Add support for Claude Sonnet 3.7 thinking via Vertex AI (thanks @lupuletic!)

### [3.7.8] - 2025-02-27

- Add Vertex AI prompt caching support for Claude models (thanks @aitoroses and @lupuletic!)
- Add gpt-4.5-preview
- Add an advanced feature to customize the system prompt

### [3.7.7] - 2025-02-27

- Graduate checkpoints out of beta
- Fix enhance prompt button when using Thinking Sonnet
- Add tooltips to make what buttons do more obvious

### [3.7.6] - 2025-02-26

- Handle really long text better in the in the ChatRow similar to TaskHeader (thanks @joemanley201!)
- Support multiple files in drag-and-drop
- Truncate search_file output to avoid crashing the extension
- Better OpenRouter error handling (no more "Provider Error")
- Add slider to control max output tokens for thinking models

### [3.7.5] - 2025-02-26

- Fix context window truncation math (see [#1173](https://github.com/RooCodeInc/Roo-Code/issues/1173))
- Fix various issues with the model picker (thanks @System233!)
- Fix model input / output cost parsing (thanks @System233!)
- Add drag-and-drop for files
- Enable the "Thinking Budget" slider for Claude 3.7 Sonnet on OpenRouter

### [3.7.4] - 2025-02-25

- Fix a bug that prevented the "Thinking" setting from properly updating when switching profiles.

### [3.7.3] - 2025-02-25

- Support for ["Thinking"](https://docs.anthropic.com/en/docs/build-with-claude/extended-thinking) Sonnet 3.7 when using the Anthropic provider.

### [3.7.2] - 2025-02-24

- Fix computer use and prompt caching for OpenRouter's `anthropic/claude-3.7-sonnet:beta` (thanks @cte!)
- Fix sliding window calculations for Sonnet 3.7 that were causing a context window overflow (thanks @cte!)
- Encourage diff editing more strongly in the system prompt (thanks @hannesrudolph!)

### [3.7.1] - 2025-02-24

- Add AWS Bedrock support for Sonnet 3.7 and update some defaults to Sonnet 3.7 instead of 3.5

### [3.7.0] - 2025-02-24

- Introducing Roo Code 3.7, with support for the new Claude Sonnet 3.7. Because who cares about skipping version numbers anymore? Thanks @lupuletic and @cte for the PRs!

### [3.3.26] - 2025-02-27

- Adjust the default prompt for Debug mode to focus more on diagnosis and to require user confirmation before moving on to implementation

### [3.3.25] - 2025-02-21

- Add a "Debug" mode that specializes in debugging tricky problems (thanks [Ted Werbel](https://x.com/tedx_ai/status/1891514191179309457) and [Carlos E. Perez](https://x.com/IntuitMachine/status/1891516362486337739)!)
- Add an experimental "Power Steering" option to significantly improve adherence to role definitions and custom instructions

### [3.3.24] - 2025-02-20

- Fixed a bug with region selection preventing AWS Bedrock profiles from being saved (thanks @oprstchn!)
- Updated the price of gpt-4o (thanks @marvijo-code!)

### [3.3.23] - 2025-02-20

- Handle errors more gracefully when reading custom instructions from files (thanks @joemanley201!)
- Bug fix to hitting "Done" on settings page with unsaved changes (thanks @System233!)

### [3.3.22] - 2025-02-20

- Improve the Provider Settings configuration with clear Save buttons and warnings about unsaved changes (thanks @System233!)
- Correctly parse `<think>` reasoning tags from Ollama models (thanks @System233!)
- Add support for setting custom preferred languages on the Prompts tab, as well as adding Catalan to the list of languages (thanks @alarno!)
- Add a button to delete MCP servers (thanks @hannesrudolph!)
- Fix a bug where the button to copy the system prompt preview always copied the Code mode version
- Fix a bug where the .roomodes file was not automatically created when adding custom modes from the Prompts tab
- Allow setting a wildcard (`*`) to auto-approve all command execution (use with caution!)

### [3.3.21] - 2025-02-17

- Fix input box revert issue and configuration loss during profile switch (thanks @System233!)
- Fix default preferred language for zh-cn and zh-tw (thanks @System233!)
- Fix Mistral integration (thanks @d-oit!)
- Feature to mention `@terminal` to pull terminal output into context (thanks Cline!)
- Fix system prompt to make sure Roo knows about all available modes
- Enable streaming mode for OpenAI o1

### [3.3.20] - 2025-02-14

- Support project-specific custom modes in a .roomodes file
- Add more Mistral models (thanks @d-oit and @bramburn!)
- By popular request, make it so Ask mode can't write to Markdown files and is purely for chatting with
- Add a setting to control the number of open editor tabs to tell the model about (665 is probably too many!)
- Fix race condition bug with entering API key on the welcome screen

### [3.3.19] - 2025-02-12

- Fix a bug where aborting in the middle of file writes would not revert the write
- Honor the VS Code theme for dialog backgrounds
- Make it possible to clear out the default custom instructions for built-in modes
- Add a help button that links to our new documentation site (which we would love help from the community to improve!)
- Switch checkpoints logic to use a shadow git repository to work around issues with hot reloads and polluting existing repositories (thanks Cline for the inspiration!)

### [3.3.18] - 2025-02-11

- Add a per-API-configuration model temperature setting (thanks @joemanley201!)
- Add retries for fetching usage stats from OpenRouter (thanks @jcbdev!)
- Fix bug where disabled MCP servers would not show up in the settings on initialization (thanks @MuriloFP!)
- Add the Requesty provider and clean up a lot of shared model picker code (thanks @samhvw8!)
- Add a button on the Prompts tab to copy the full system prompt to the clipboard (thanks @mamertofabian!)
- Fix issue where Ollama/LMStudio URLs would flicker back to previous while entering them in settings
- Fix logic error where automatic retries were waiting twice as long as intended
- Rework the checkpoints code to avoid conflicts with file locks on Windows (sorry for the hassle!)

### [3.3.17] - 2025-02-09

- Fix the restore checkpoint popover
- Unset git config that was previously set incorrectly by the checkpoints feature

### [3.3.16] - 2025-02-09

- Support Volcano Ark platform through the OpenAI-compatible provider
- Fix jumpiness while entering API config by updating on blur instead of input
- Add tooltips on checkpoint actions and fix an issue where checkpoints were overwriting existing git name/email settings - thanks for the feedback!

### [3.3.15] - 2025-02-08

- Improvements to MCP initialization and server restarts (thanks @MuriloFP and @hannesrudolph!)
- Add a copy button to the recent tasks (thanks @hannesrudolph!)
- Improve the user experience for adding a new API profile
- Another significant fix to API profile switching on the settings screen
- Opt-in experimental version of checkpoints in the advanced settings

### [3.3.14]

- Should have skipped floor 13 like an elevator. This fixes the broken 3.3.13 release by reverting some changes to the deployment scripts.

### [3.3.13]

- Ensure the DeepSeek r1 model works with Ollama (thanks @sammcj!)
- Enable context menu commands in the terminal (thanks @samhvw8!)
- Improve sliding window truncation strategy for models that do not support prompt caching (thanks @nissa-seru!)
- First step of a more fundamental fix to the bugs around switching API profiles. If you've been having issues with this please try again and let us know if works any better! More to come soon, including fixing the laggy text entry in provider settings.

### [3.3.12]

- Bug fix to changing a mode's API configuration on the prompts tab
- Add new Gemini models

### [3.3.11]

- Safer shell profile path check to avoid an error on Windows
- Autocomplete for slash commands

### [3.3.10]

- Add shortcuts to the currently open tabs in the "Add File" section of @-mentions (thanks @olup!)
- Fix pricing for o1-mini (thanks @hesara!)
- Fix context window size calculation (thanks @MuriloFP!)
- Improvements to experimental unified diff strategy and selection logic in code actions (thanks @nissa-seru!)
- Enable markdown formatting in o3 and o1 (thanks @nissa-seru!)
- Improved terminal shell detection logic (thanks @canvrno for the original and @nissa-seru for the port!)
- Fix occasional errors when switching between API profiles (thanks @samhvw8!)
- Visual improvements to the list of modes on the prompts tab
- Fix double-scrollbar in provider dropdown
- Visual cleanup to the list of modes on the prompts tab
- Improvements to the default prompts for Architect and Ask mode
- Allow switching between modes with slash messages like `/ask why is the sky blue?`

### [3.3.9]

- Add o3-mini-high and o3-mini-low

### [3.3.8]

- Fix o3-mini in the Glama provider (thanks @Punkpeye!)
- Add the option to omit instructions for creating MCP servers from the system prompt (thanks @samhvw8!)
- Fix a bug where renaming API profiles without actually changing the name would delete them (thanks @samhvw8!)

### [3.3.7]

- Support for o3-mini (thanks @shpigunov!)
- Code Action improvements to allow selecting code and adding it to context, plus bug fixes (thanks @samhvw8!)
- Ability to include a message when approving or rejecting tool use (thanks @napter!)
- Improvements to chat input box styling (thanks @psv2522!)
- Capture reasoning from more variants of DeepSeek R1 (thanks @Szpadel!)
- Use an exponential backoff for API retries (if delay after first error is 5s, delay after second consecutive error will be 10s, then 20s, etc)
- Add a slider in advanced settings to enable rate limiting requests to avoid overloading providers (i.e. wait at least 10 seconds between API requests)
- Prompt tweaks to make Roo better at creating new custom modes for you

### [3.3.6]

- Add a "new task" tool that allows Roo to start new tasks with an initial message and mode
- Fix a bug that was preventing the use of qwen-max and potentially other OpenAI-compatible providers (thanks @Szpadel!)
- Add support for perplexity/sonar-reasoning (thanks @Szpadel!)
- Visual fixes to dropdowns (thanks @psv2522!)
- Add the [Unbound](https://getunbound.ai/) provider (thanks @vigneshsubbiah16!)

### [3.3.5]

- Make information about the conversation's context window usage visible in the task header for humans and in the environment for models (thanks @MuriloFP!)
- Add checkboxes to auto-approve mode switch requests (thanks @MuriloFP!)
- Add new experimental editing tools `insert_content` (for inserting blocks of text at a line number) and `search_and_replace` (for replacing all instances of a phrase or regex) to complement diff editing and whole file editing (thanks @samhvw8!)
- Improved DeepSeek R1 support by capturing reasoning from DeepSeek API as well as more OpenRouter variants, not using system messages, and fixing a crash on empty chunks. Still depends on the DeepSeek API staying up but we'll be in a better place when it does! (thanks @Szpadel!)

### [3.3.4]

- Add per-server MCP network timeout configuration ranging from 15 seconds to an hour
- Speed up diff editing (thanks @hannesrudolph and @KyleHerndon!)
- Add option to perform explain/improve/fix code actions either in the existing task or a new task (thanks @samhvw8!)

### [3.3.3]

- Throw errors sooner when a mode tries to write a restricted file
- Styling improvements to the mode/configuration dropdowns (thanks @psv2522!)

### [3.3.2]

- Add a dropdown to select the API configuration for a mode in the Prompts tab
- Fix bug where always allow wasn't showing up for MCP tools
- Improve OpenRouter DeepSeek-R1 integration by setting temperature to the recommended 0.6 and displaying the reasoning output (thanks @Szpadel - it's really fascinating to watch!)
- Allow specifying a custom OpenRouter base URL (thanks @dairui1!)
- Make the UI for nested settings nicer (thanks @PretzelVector!)

### [3.3.1]

- Fix issue where the terminal management system was creating unnecessary new terminals (thanks @evan-fannin!)
- Fix bug where the saved API provider for a mode wasn't being selected after a mode switch command

### [3.3.0]

- Native VS Code code actions support with quick fixes and refactoring options
- Modes can now request to switch to other modes when needed
- Ask and Architect modes can now edit markdown files
- Custom modes can now be restricted to specific file patterns (for example, a technical writer who can only edit markdown files 👋)
- Support for configuring the Bedrock provider with AWS Profiles
- New Roo Code community Discord at https://roocode.com/discord!

### [3.2.8]

- Fixed bug opening custom modes settings JSON
- Reverts provider key entry back to checking onInput instead of onChange to hopefully address issues entering API keys (thanks @samhvw8!)
- Added explicit checkbox to use Azure for OpenAI compatible providers (thanks @samhvw8!)
- Fixed Glama usage reporting (thanks @punkpeye!)
- Added Llama 3.3 70B Instruct model to the AWS Bedrock provider options (thanks @Premshay!)

### [3.2.7]

- Fix bug creating new configuration profiles

### [3.2.6]

- Fix bug with role definition overrides for built-in modes

### [3.2.5]

- Added gemini flash thinking 01-21 model and a few visual fixes (thanks @monotykamary!)

### [3.2.4]

- Only allow use of the diff tool if it's enabled in settings

### [3.2.3]

- Fix bug where language selector wasn't working

### [3.2.0 - 3.2.2]

- **Name Change From Roo Cline to Roo Code:** We're excited to announce our new name! After growing beyond 50,000 installations, we've rebranded from Roo Cline to Roo Code to better reflect our identity as we chart our own course.

- **Custom Modes:** Create your own personas for Roo Code! While our built-in modes (Code, Architect, Ask) are still here, you can now shape entirely new ones:
    - Define custom prompts
    - Choose which tools each mode can access
    - Create specialized assistants for any workflow
    - Just type "Create a new mode for <X>" or visit the Prompts tab in the top menu to get started

Join us at https://www.reddit.com/r/RooCode to share your custom modes and be part of our next chapter!

### [3.1.7]

- DeepSeek-R1 support (thanks @philipnext!)
- Experimental new unified diff algorithm can be enabled in settings (thanks @daniel-lxs!)
- More fixes to configuration profiles (thanks @samhvw8!)

### [3.1.6]

- Add Mistral (thanks Cline!)
- Fix bug with VSCode LM configuration profile saving (thanks @samhvw8!)

### [3.1.4 - 3.1.5]

- Bug fixes to the auto approve menu

### [3.1.3]

- Add auto-approve chat bar (thanks Cline!)
- Fix bug with VS Code Language Models integration

### [3.1.2]

- Experimental support for VS Code Language Models including Copilot (thanks @RaySinner / @julesmons!)
- Fix bug related to configuration profile switching (thanks @samhvw8!)
- Improvements to fuzzy search in mentions, history, and model lists (thanks @samhvw8!)
- PKCE support for Glama (thanks @punkpeye!)
- Use 'developer' message for o1 system prompt

### [3.1.1]

- Visual fixes to chat input and settings for the light+ themes

### [3.1.0]

- You can now customize the role definition and instructions for each chat mode (Code, Architect, and Ask), either through the new Prompts tab in the top menu or mode-specific .clinerules-mode files. Prompt Enhancements have also been revamped: the "Enhance Prompt" button now works with any provider and API configuration, giving you the ability to craft messages with fully customizable prompts for even better results.
- Add a button to copy markdown out of the chat

### [3.0.3]

- Update required vscode engine to ^1.84.0 to match cline

### [3.0.2]

- A couple more tiny tweaks to the button alignment in the chat input

### [3.0.1]

- Fix the reddit link and a small visual glitch in the chat input

### [3.0.0]

- This release adds chat modes! Now you can ask Roo Code questions about system architecture or the codebase without immediately jumping into writing code. You can even assign different API configuration profiles to each mode if you prefer to use different models for thinking vs coding. Would love feedback in the new Roo Code Reddit! https://www.reddit.com/r/RooCode

### [2.2.46]

- Only parse @-mentions in user input (not in files)

### [2.2.45]

- Save different API configurations to quickly switch between providers and settings (thanks @samhvw8!)

### [2.2.44]

- Automatically retry failed API requests with a configurable delay (thanks @RaySinner!)

### [2.2.43]

- Allow deleting single messages or all subsequent messages

### [2.2.42]

- Add a Git section to the context mentions

### [2.2.41]

- Checkbox to disable streaming for OpenAI-compatible providers

### [2.2.40]

- Add the Glama provider (thanks @punkpeye!)

### [2.2.39]

- Add toggle to enable/disable the MCP-related sections of the system prompt (thanks @daniel-lxs!)

### [2.2.38]

- Add a setting to control the number of terminal output lines to pass to the model when executing commands

### [2.2.36 - 2.2.37]

- Add a button to delete user messages

### [2.2.35]

- Allow selection of multiple browser viewport sizes and adjusting screenshot quality

### [2.2.34]

- Add the DeepSeek provider

### [2.2.33]

- "Enhance prompt" button (OpenRouter models only for now)
- Support listing models for OpenAI compatible providers (thanks @samhvw8!)

### [2.2.32]

- More efficient workspace tracker

### [2.2.31]

- Improved logic for auto-approving chained commands

### [2.2.30]

- Fix bug with auto-approving commands

### [2.2.29]

- Add configurable delay after auto-writes to allow diagnostics to catch up

### [2.2.28]

- Use createFileSystemWatcher to more reliably update list of files to @-mention

### [2.2.27]

- Add the current time to the system prompt and improve browser screenshot quality (thanks @libertyteeth!)

### [2.2.26]

- Tweaks to preferred language (thanks @yongjer)

### [2.2.25]

- Add a preferred language dropdown

### [2.2.24]

- Default diff editing to on for new installs

### [2.2.23]

- Fix context window for gemini-2.0-flash-thinking-exp-1219 (thanks @student20880)

### [2.2.22]

- Add gemini-2.0-flash-thinking-exp-1219

### [2.2.21]

- Take predicted file length into account when detecting omissions

### [2.2.20]

- Make fuzzy diff matching configurable (and default to off)

### [2.2.19]

- Add experimental option to use a bigger browser (1280x800)

### [2.2.18]

- More targeted styling fix for Gemini chats

### [2.2.17]

- Improved regex for auto-execution of chained commands

### [2.2.16]

- Incorporate Premshay's [PR](https://github.com/RooCodeInc/Roo-Code/pull/60) to add support for Amazon Nova and Meta Llama Models via Bedrock (3, 3.1, 3.2) and unified Bedrock calls using BedrockClient and Bedrock Runtime API

### [2.2.14 - 2.2.15]

- Make diff editing more robust to transient errors / fix bugs

### [2.2.13]

- Fixes to sound playing and applying diffs

### [2.2.12]

- Better support for pure deletion and insertion diffs

### [2.2.11]

- Added settings checkbox for verbose diff debugging

### [2.2.6 - 2.2.10]

- More fixes to search/replace diffs

### [2.2.5]

- Allow MCP servers to be enabled/disabled

### [2.2.4]

- Tweak the prompt to encourage diff edits when they're enabled

### [2.2.3]

- Clean up the settings screen

### [2.2.2]

- Add checkboxes to auto-approve MCP tools

### [2.2.1]

- Fix another diff editing indentation bug

### [2.2.0]

- Incorporate MCP changes from Cline 2.2.0

### [2.1.21]

- Larger text area input + ability to drag images into it

### [2.1.20]

- Add Gemini 2.0

### [2.1.19]

- Better error handling for diff editing

### [2.1.18]

- Diff editing bugfix to handle Windows line endings

### [2.1.17]

- Switch to search/replace diffs in experimental diff editing mode

### [2.1.16]

- Allow copying prompts from the history screen

### [2.1.15]

- Incorporate dbasclpy's [PR](https://github.com/RooCodeInc/Roo-Code/pull/54) to add support for gemini-exp-1206
- Make it clear that diff editing is very experimental

### [2.1.14]

- Fix bug where diffs were not being applied correctly and try Aider's [unified diff prompt](https://github.com/Aider-AI/aider/blob/3995accd0ca71cea90ef76d516837f8c2731b9fe/aider/coders/udiff_prompts.py#L75-L105)
- If diffs are enabled, automatically reject write_to_file commands that lead to truncated output

### [2.1.13]

- Fix https://github.com/RooCodeInc/Roo-Code/issues/50 where sound effects were not respecting settings

### [2.1.12]

- Incorporate JoziGila's [PR](https://github.com/cline/cline/pull/158) to add support for editing through diffs

### [2.1.11]

- Incorporate lloydchang's [PR](https://github.com/RooCodeInc/Roo-Code/pull/42) to add support for OpenRouter compression

### [2.1.10]

- Incorporate HeavenOSK's [PR](https://github.com/cline/cline/pull/818) to add sound effects to Cline

### [2.1.9]

- Add instructions for using .clinerules on the settings screen

### [2.1.8]

- Roo Cline now allows configuration of which commands are allowed without approval!

### [2.1.7]

- Updated extension icon and metadata

### [2.2.0]

- Add support for Model Context Protocol (MCP), enabling Cline to use custom tools like web-search tool or GitHub tool
- Add MCP server management tab accessible via the server icon in the menu bar
- Add ability for Cline to dynamically create new MCP servers based on user requests (e.g., "add a tool that gets the latest npm docs")

### [2.1.6]

- Roo Cline now runs in all VSCode-compatible editors

### [2.1.5]

- Fix bug in browser action approval

### [2.1.4]

- Roo Cline now can run side-by-side with Cline

### [2.1.3]

- Roo Cline now allows browser actions without approval when `alwaysAllowBrowser` is true

### [2.1.2]

- Support for auto-approval of write operations and command execution
- Support for .clinerules custom instructions<|MERGE_RESOLUTION|>--- conflicted
+++ resolved
@@ -1,6 +1,5 @@
 # Changelog
 
-<<<<<<< HEAD
 ## Anh Chat Changelog
 
 ### [3.29.6] - 2025-10-14
@@ -28,8 +27,6 @@
 
 ## Roo Code Changelog
 
-### [3.28.15] - 2025-10-03
-=======
 ## [3.28.18] - 2025-10-17
 
 - Fix: Remove request content from UI messages to improve performance and reduce clutter (#5601 by @MuriloFP, #8594 by @multivac2x, #8690 by @hannesrudolph, PR by @mrubens)
@@ -52,7 +49,6 @@
 - fix: Add the parent task ID in telemetry (thanks @mrubens!)
 
 ## [3.28.15] - 2025-10-03
->>>>>>> a8f87d2b
 
 ![3.28.15 Release - Kangaroo Sliding Down a Chute](/releases/3.28.15-release.png)
 
