{
<<<<<<< HEAD
  "greeting": "歡迎使用 ANH CHAT！",
  "task": {
    "title": "工作",
    "expand": "展開工作",
    "collapse": "收合工作",
    "seeMore": "顯示更多",
    "seeLess": "顯示較少",
    "tokens": "Token",
    "cache": "快取",
    "apiCost": "API 費用",
    "size": "大小",
    "condenseContext": "智慧壓縮內容",
    "contextWindow": "上下文長度",
    "closeAndStart": "關閉現有工作並開始新工作",
    "export": "匯出工作記錄",
    "share": "分享工作",
    "delete": "刪除工作 (按住 Shift 並點選可跳過確認)",
    "shareWithOrganization": "與組織分享",
    "shareWithOrganizationDescription": "僅組織成員可存取",
    "sharePublicly": "公開分享",
    "sharePubliclyDescription": "任何擁有連結的人都可存取",
    "connectToCloud": "連線至雲端",
    "connectToCloudDescription": "登入 Roo CHAT Cloud 以分享工作",
    "sharingDisabledByOrganization": "組織已停用分享功能",
    "shareSuccessOrganization": "組織連結已複製到剪貼簿",
    "shareSuccessPublic": "公開連結已複製到剪貼簿",
    "openInCloud": "在 Roo CHAT Cloud 中開啟工作",
    "openInCloudIntro": "從任何地方繼續監控或與 Roo 互動。掃描、點擊或複製以開啟。"
  },
  "unpin": "取消釘選",
  "pin": "釘選",
  "retry": {
    "title": "重試",
    "tooltip": "再次嘗試操作"
  },
  "startNewTask": {
    "title": "開始新工作",
    "tooltip": "開始一項新工作"
  },
  "proceedAnyways": {
    "title": "仍要繼續",
    "tooltip": "在命令執行時繼續"
  },
  "save": {
    "title": "儲存",
    "tooltip": "儲存訊息變更"
  },
  "tokenProgress": {
    "availableSpace": "可用空間：{{amount}} Token",
    "tokensUsed": "已使用 Token： {{used}} / {{total}}",
    "reservedForResponse": "模型回應保留：{{amount}} Token"
  },
  "reject": {
    "title": "拒絕",
    "tooltip": "拒絕此操作"
  },
  "completeSubtaskAndReturn": "完成子工作並返回",
  "approve": {
    "title": "核准",
    "tooltip": "核准此操作"
  },
  "read-batch": {
    "approve": {
      "title": "全部核准"
    },
    "deny": {
      "title": "全部拒絕"
    }
  },
  "runCommand": {
    "title": "命令",
    "tooltip": "執行此命令"
  },
  "proceedWhileRunning": {
    "title": "執行時繼續",
    "tooltip": "儘管有警告仍繼續執行"
  },
  "killCommand": {
    "title": "終止命令",
    "tooltip": "終止目前的命令"
  },
  "resumeTask": {
    "title": "繼續工作",
    "tooltip": "繼續目前的工作"
  },
  "terminate": {
    "title": "終止",
    "tooltip": "結束目前的工作"
  },
  "cancel": {
    "title": "取消",
    "tooltip": "取消目前操作"
  },
  "editMessage": {
    "placeholder": "編輯您的訊息..."
  },
  "scrollToBottom": "捲動至聊天室底部",
  "about": "利用 AI 輔助產生、重構和偵錯程式碼。請參閱我們的<DocsLink>說明文件</DocsLink>以瞭解更多資訊。",
  "onboarding": "此工作區的工作清單是空的。",
  "rooTips": {
    "boomerangTasks": {
      "title": "工作編排",
      "description": "將工作拆分為更小、更易於管理的部分。"
    },
    "stickyModels": {
      "title": "記憶模型",
      "description": "每個模式都會記住您上次使用的模型"
    },
    "tools": {
      "title": "工具",
      "description": "允許 AI 透過瀏覽網路、執行命令等方式解決問題。"
    },
    "customizableModes": {
      "title": "可自訂模式",
      "description": "具有專屬行為和指定模型的特定角色"
    }
  },
  "selectMode": "選擇互動模式",
  "selectApiConfig": "選取 API 設定",
  "enhancePrompt": "使用額外內容強化提示詞",
  "modeSelector": {
    "title": "模式",
    "marketplace": "模式市集",
    "settings": "模式設定",
    "description": "專門量身打造 Roo 行為的角色。",
    "searchPlaceholder": "搜尋模式...",
    "noResults": "沒有找到結果"
  },
  "enhancePromptDescription": "「強化提示詞」按鈕可透過提供額外內容、說明或改寫來協助改善您的提示詞。請試著在這裡輸入提示詞，然後再次點選按鈕，以了解其運作方式。",
  "addImages": "新增圖片到訊息中",
  "sendMessage": "傳送訊息",
  "stopTts": "停止文字轉語音",
  "typeMessage": "輸入訊息...",
  "typeTask": "在這裡輸入您的工作...",
  "addContext": "輸入 @ 新增內容，/ 執行命令",
  "dragFiles": "按住 Shift 鍵拖曳檔案",
  "dragFilesImages": "按住 Shift 鍵拖曳檔案/圖片",
  "errorReadingFile": "讀取檔案時發生錯誤",
  "noValidImages": "未處理到任何有效圖片",
  "separator": "分隔符號",
  "edit": "編輯...",
  "forNextMode": "用於下一個模式",
  "forPreviousMode": "用於上一個模式",
  "apiRequest": {
    "title": "API 請求",
    "failed": "API 請求失敗",
    "streaming": "正在處理 API 請求...",
    "cancelled": "API 請求已取消",
    "streamingFailed": "API 串流處理失敗"
  },
  "checkpoint": {
    "regular": "檢查點",
    "initializingWarning": "正在初始化檢查點... 如果耗時過長，您可以在<settingsLink>設定</settingsLink>中停用檢查點並重新啟動工作。",
    "menu": {
      "viewDiff": "檢視差異",
      "restore": "還原檢查點",
      "restoreFiles": "還原檔案",
      "restoreFilesDescription": "將您的專案檔案還原到此時的快照。",
      "restoreFilesAndTask": "還原檔案和工作",
      "confirm": "確認",
      "cancel": "取消",
      "cannotUndo": "此操作無法復原。",
      "restoreFilesAndTaskDescription": "將您的專案檔案還原到此時的快照，並刪除此點之後的所有訊息。"
    },
    "current": "目前"
  },
  "contextCondense": {
    "title": "上下文已壓縮",
    "condensing": "正在壓縮上下文...",
    "errorHeader": "壓縮上下文失敗",
    "tokens": "Token"
  },
  "instructions": {
    "wantsToFetch": "Roo 想要取得詳細指示以協助目前工作"
  },
  "fileOperations": {
    "wantsToRead": "Roo 想要讀取此檔案",
    "wantsToReadMultiple": "Roo 想要讀取多個檔案",
    "wantsToReadAndXMore": "Roo 想要讀取此檔案以及另外 {{count}} 個檔案",
    "wantsToReadOutsideWorkspace": "Roo 想要讀取此工作區外的檔案",
    "didRead": "Roo 已讀取此檔案",
    "wantsToEdit": "Roo 想要編輯此檔案",
    "wantsToEditOutsideWorkspace": "Roo 想要編輯此工作區外的檔案",
    "wantsToEditProtected": "Roo 想要編輯受保護的設定檔案",
    "wantsToApplyBatchChanges": "Roo 想要對多個檔案套用變更",
    "wantsToGenerateImage": "Roo 想要產生圖片",
    "wantsToGenerateImageOutsideWorkspace": "Roo 想要在工作區外產生圖片",
    "wantsToGenerateImageProtected": "Roo 想要在受保護位置產生圖片",
    "didGenerateImage": "Roo 已產生圖片",
    "wantsToCreate": "Roo 想要建立新檔案",
    "wantsToSearchReplace": "Roo 想要在此檔案中搜尋和取代",
    "didSearchReplace": "Roo 已在此檔案執行搜尋和取代",
    "wantsToInsert": "Roo 想要在此檔案中插入內容",
    "wantsToInsertWithLineNumber": "Roo 想要在此檔案第 {{lineNumber}} 行插入內容",
    "wantsToInsertAtEnd": "Roo 想要在此檔案尾端新增內容"
  },
  "directoryOperations": {
    "wantsToViewTopLevel": "Roo 想要檢視此目錄中最上層的檔案",
    "didViewTopLevel": "Roo 已檢視此目錄中最上層的檔案",
    "wantsToViewTopLevelOutsideWorkspace": "Roo 想要檢視此目錄（工作區外）中最上層的檔案",
    "didViewTopLevelOutsideWorkspace": "Roo 已檢視此目錄（工作區外）中最上層的檔案",
    "wantsToViewRecursive": "Roo 想要遞迴檢視此目錄中的所有檔案",
    "didViewRecursive": "Roo 已遞迴檢視此目錄中的所有檔案",
    "wantsToViewRecursiveOutsideWorkspace": "Roo 想要遞迴檢視此目錄（工作區外）中的所有檔案",
    "didViewRecursiveOutsideWorkspace": "Roo 已遞迴檢視此目錄（工作區外）中的所有檔案",
    "wantsToViewDefinitions": "Roo 想要檢視此目錄中使用的原始碼定義名稱",
    "didViewDefinitions": "Roo 已檢視此目錄中使用的原始碼定義名稱",
    "wantsToViewDefinitionsOutsideWorkspace": "Roo 想要檢視此目錄（工作區外）中使用的原始碼定義名稱",
    "didViewDefinitionsOutsideWorkspace": "Roo 已檢視此目錄（工作區外）中使用的原始碼定義名稱",
    "wantsToSearch": "Roo 想要在此目錄中搜尋 <code>{{regex}}</code>",
    "didSearch": "Roo 已在此目錄中搜尋 <code>{{regex}}</code>",
    "wantsToSearchOutsideWorkspace": "Roo 想要在此目錄（工作區外）中搜尋 <code>{{regex}}</code>",
    "didSearchOutsideWorkspace": "Roo 已在此目錄（工作區外）中搜尋 <code>{{regex}}</code>"
  },
  "codebaseSearch": {
    "wantsToSearch": "Roo 想要在程式碼庫中搜尋 <code>{{query}}</code>",
    "wantsToSearchWithPath": "Roo 想要在 <code>{{path}}</code> 中搜尋程式碼庫 <code>{{query}}</code>",
    "didSearch_one": "找到 1 個結果",
    "didSearch_other": "找到 {{count}} 個結果",
    "resultTooltip": "相似度評分：{{score}} (點選開啟檔案)"
  },
  "commandOutput": "命令輸出",
  "commandExecution": {
    "running": "正在執行",
    "abort": "中止",
    "pid": "PID: {{pid}}",
    "exitStatus": "已結束，狀態碼 {{exitCode}}",
    "manageCommands": "管理命令權限",
    "commandManagementDescription": "管理命令權限：點選 ✓ 允許自動執行，點選 ✗ 拒絕執行。規則可以開啟/關閉或從清單中移除。<settingsLink>檢視所有設定</settingsLink>",
    "addToAllowed": "新增至允許清單",
    "removeFromAllowed": "從允許清單中移除",
    "addToDenied": "新增至拒絕清單",
    "removeFromDenied": "從拒絕清單中移除",
    "abortCommand": "中止命令執行",
    "expandOutput": "展開輸出",
    "collapseOutput": "摺疊輸出",
    "expandManagement": "展開命令管理部分",
    "collapseManagement": "摺疊命令管理部分"
  },
  "response": "回應",
  "arguments": "參數",
  "text": {
    "rooSaid": "Roo 說"
  },
  "feedback": {
    "youSaid": "您說"
  },
  "mcp": {
    "wantsToUseTool": "Roo 想要在 {{serverName}} MCP 伺服器上使用工具",
    "wantsToAccessResource": "Roo 想要存取 {{serverName}} MCP 伺服器上的資源"
  },
  "modes": {
    "wantsToSwitch": "Roo 想要切換至 {{mode}} 模式",
    "wantsToSwitchWithReason": "Roo 想要切換至 {{mode}} 模式，原因：{{reason}}",
    "didSwitch": "Roo 已切換至 {{mode}} 模式",
    "didSwitchWithReason": "Roo 已切換至 {{mode}} 模式，原因：{{reason}}"
  },
  "subtasks": {
    "wantsToCreate": "Roo 想要在 {{mode}} 模式下建立新的子工作",
    "wantsToFinish": "Roo 想要完成此子工作",
    "newTaskContent": "子工作指示",
    "completionContent": "子工作已完成",
    "resultContent": "子工作結果",
    "defaultResult": "請繼續下一個工作。",
    "completionInstructions": "子工作已完成！您可以檢閱結果並提出修正或後續步驟。如果一切順利，請確認以將結果回傳給主任務。"
  },
  "questions": {
    "hasQuestion": "Roo 有一個問題"
  },
  "taskCompleted": "工作完成",
  "error": "錯誤",
  "diffError": {
    "title": "編輯失敗"
  },
  "troubleMessage": "Roo 遇到問題...",
  "powershell": {
    "issues": "您似乎遇到了 Windows PowerShell 的問題，請參閱此說明文件"
  },
  "autoApprove": {
    "tooltipManage": "管理自動批准設定",
    "tooltipStatus": "自動批准已啟用：{{toggles}}",
    "title": "自動批准",
    "toggle": "切換自動批准",
    "all": "全部",
    "none": "無",
    "description": "無需請求權限即可執行這些操作。僅對您完全信任的操作啟用此功能。",
    "selectOptionsFirst": "請至少選擇以下一個選項以啟用自動批准",
    "toggleAriaLabel": "切換自動批准",
    "disabledAriaLabel": "自動批准已禁用 - 請先選擇選項",
    "triggerLabelOff": "自動批准已關閉",
    "triggerLabel_zero": "0 個自動核准",
    "triggerLabel_one": "1 個自動核准",
    "triggerLabel_other": "{{count}} 個自動核准",
    "triggerLabelAll": "YOLO"
  },
  "announcement": {
    "title": "🎉 ANH CHAT {{version}} 已發布",
    "stealthModel": {
      "feature": "<bold>限時免費隱形模型</bold> - Code Supernova：現已升級為 <bold>1M Token 上下文視窗</bold>！一個支援圖像輸入的多功能代理程式編程模型，透過 Roo CHAT Cloud 提供。",
      "note": "(注意：提示和完成會被模型創建者記錄並用於改進模型)",
      "connectButton": "連接到 Roo CHAT Cloud",
      "selectModel": "在設定中從 Roo CHAT Cloud 提供商選擇 <code>roo/code-supernova</code> 開始使用。",
      "goToSettingsButton": "前往設定"
    },
    "socialLinks": "加入我們的聊天社群：<communityLink>GitHub 討論</communityLink> 🚀"
  },
  "reasoning": {
    "thinking": "思考中",
    "seconds": "{{count}} 秒"
  },
  "followUpSuggest": {
    "copyToInput": "複製到輸入框 (或按住 Shift 並點選)",
    "autoSelectCountdown": "{{count}} 秒後自動選擇",
    "countdownDisplay": "{{count}} 秒"
  },
  "browser": {
    "rooWantsToUse": "Roo 想要使用瀏覽器",
    "consoleLogs": "主控台記錄",
    "noNewLogs": "（沒有新記錄）",
    "screenshot": "瀏覽器螢幕擷圖",
    "cursor": "游標",
    "navigation": {
      "step": "步驟 {{current}} / {{total}}",
      "previous": "上一步",
      "next": "下一步"
    },
    "sessionStarted": "瀏覽器工作階段已啟動",
    "actions": {
      "title": "瀏覽器動作",
      "launch": "在 {{url}} 啟動瀏覽器",
      "click": "點選 ({{coordinate}})",
      "type": "輸入「{{text}}」",
      "scrollDown": "向下捲動",
      "scrollUp": "向上捲動",
      "close": "關閉瀏覽器"
    }
  },
  "codeblock": {
    "tooltips": {
      "expand": "展開程式碼區塊",
      "collapse": "摺疊程式碼區塊",
      "copy_code": "複製程式碼"
    }
  },
  "systemPromptWarning": "警告：自訂系統提示詞覆蓋已啟用。這可能嚴重破壞功能並導致不可預測的行為。",
  "profileViolationWarning": "目前設定檔與您的組織設定不相容",
  "shellIntegration": {
    "title": "命令執行警告",
    "description": "您的命令正在沒有 VSCode 終端機 Shell 整合的情況下執行。若要隱藏此警告，您可以在 <settingsLink>ANH CHAT 設定</settingsLink> 的<strong>終端機</strong>區塊中停用 Shell 整合，或使用下方的連結來排解 VSCode 終端機整合問題。",
    "troubleshooting": "點選此處查看 Shell 整合文件。"
  },
  "ask": {
    "autoApprovedRequestLimitReached": {
      "title": "已達自動核准請求上限",
      "description": "Roo 已達到 {{count}} 次 API 請求的自動核准上限。您想重設計數並繼續工作嗎？",
      "button": "重設並繼續"
    },
    "autoApprovedCostLimitReached": {
      "title": "已達自動核准費用上限",
      "description": "Roo 已達到 ${{count}} 的自動核准費用上限。您想重設費用並繼續工作嗎？",
      "button": "重設並繼續"
    }
  },
  "indexingStatus": {
    "ready": "索引就緒",
    "indexing": "索引中 {{percentage}}%",
    "indexed": "已索引",
    "error": "索引錯誤",
    "status": "索引狀態"
  },
  "versionIndicator": {
    "ariaLabel": "版本 {{version}} - 點選查看發布說明"
  },
  "rooCloudCTA": {
    "title": "Roo CHAT Cloud 正在進化！",
    "description": "在雲端執行 Roomote 遠端代理、隨時隨地存取您的工作、與他人協作等等。",
    "joinWaitlist": "註冊以獲得最新更新。"
  },
  "command": {
    "triggerDescription": "觸發 {{name}} 命令"
  },
  "slashCommands": {
    "tooltip": "管理斜線命令",
    "title": "斜線命令",
    "description": "使用內建斜線命令或建立自訂命令，以便快速存取常用的提示詞和工作流程。<DocsLink>說明文件</DocsLink>",
    "manageCommands": "在設定中管理斜線命令",
    "builtInCommands": "內建命令",
    "globalCommands": "全域命令",
    "workspaceCommands": "工作區命令",
    "globalCommand": "全域命令",
    "editCommand": "編輯命令",
    "deleteCommand": "刪除命令",
    "newGlobalCommandPlaceholder": "新增全域命令...",
    "newWorkspaceCommandPlaceholder": "新增工作區命令...",
    "deleteDialog": {
      "title": "刪除命令",
      "description": "您確定要刪除「{{name}}」命令嗎？此操作無法復原。",
      "cancel": "取消",
      "confirm": "刪除"
    }
  },
  "contextMenu": {
    "noResults": "沒有結果",
    "problems": "問題",
    "terminal": "終端機",
    "url": "貼上 URL 以擷取內容"
  },
  "queuedMessages": {
    "title": "佇列中的訊息",
    "clickToEdit": "點選以編輯訊息"
  },
  "slashCommand": {
    "wantsToRun": "Roo 想要執行斜線指令",
    "didRun": "Roo 執行了斜線指令"
  },
  "workspaceContext": {
    "title": "Workspace Context",
    "description": "Choose which workspace details ANH shares with the model each turn.",
    "summary": "{{enabled}}/{{total}} enabled",
    "options": {
      "visibleFiles": {
        "label": "Visible editors",
        "description": "List the files currently visible in VS Code."
      },
      "openTabs": {
        "label": "Open tabs",
        "description": "Share the set of open editors."
      },
      "terminals": {
        "label": "Terminal output",
        "description": "Include recent output from active and background terminals."
      },
      "recentFiles": {
        "label": "Recently modified files",
        "description": "Show files that were recently edited outside the model's view."
      },
      "currentTime": {
        "label": "Current time",
        "description": "Provide the current timestamp and time zone."
      },
      "currentCost": {
        "label": "Current cost",
        "description": "Track the running API cost of this task."
      },
      "currentMode": {
        "label": "Current mode",
        "description": "Describe the active mode and related metadata."
      },
      "workspaceFiles": {
        "label": "Workspace file tree",
        "description": "Send the recursive workspace file listing on the first turn."
      },
      "todo": {
        "label": "Task reminders",
        "description": "Share the current to-do list for this task."
      }
    },
    "allOn": "Enable all",
    "allOff": "Disable all"
  }
=======
	"greeting": "歡迎使用 Roo Code！",
	"task": {
		"title": "工作",
		"expand": "展開工作",
		"collapse": "收合工作",
		"seeMore": "顯示更多",
		"seeLess": "顯示較少",
		"tokens": "Token",
		"cache": "快取",
		"apiCost": "API 費用",
		"size": "大小",
		"condenseContext": "智慧壓縮內容",
		"contextWindow": "上下文長度",
		"closeAndStart": "關閉現有工作並開始新工作",
		"export": "匯出工作記錄",
		"share": "分享工作",
		"delete": "刪除工作 (按住 Shift 並點選可跳過確認)",
		"shareWithOrganization": "與組織分享",
		"shareWithOrganizationDescription": "僅組織成員可存取",
		"sharePublicly": "公開分享",
		"sharePubliclyDescription": "任何擁有連結的人都可存取",
		"connectToCloud": "連線至雲端",
		"connectToCloudDescription": "登入 Roo Code Cloud 以分享工作",
		"sharingDisabledByOrganization": "組織已停用分享功能",
		"shareSuccessOrganization": "組織連結已複製到剪貼簿",
		"shareSuccessPublic": "公開連結已複製到剪貼簿",
		"openInCloud": "在 Roo Code Cloud 中開啟工作",
		"openInCloudIntro": "從任何地方繼續監控或與 Roo 互動。掃描、點擊或複製以開啟。"
	},
	"unpin": "取消釘選",
	"pin": "釘選",
	"retry": {
		"title": "重試",
		"tooltip": "再次嘗試操作"
	},
	"startNewTask": {
		"title": "開始新工作",
		"tooltip": "開始一項新工作"
	},
	"proceedAnyways": {
		"title": "仍要繼續",
		"tooltip": "在命令執行時繼續"
	},
	"save": {
		"title": "儲存",
		"tooltip": "儲存訊息變更"
	},
	"tokenProgress": {
		"availableSpace": "可用空間：{{amount}} Token",
		"tokensUsed": "已使用 Token： {{used}} / {{total}}",
		"reservedForResponse": "模型回應保留：{{amount}} Token"
	},
	"reject": {
		"title": "拒絕",
		"tooltip": "拒絕此操作"
	},
	"completeSubtaskAndReturn": "完成子工作並返回",
	"approve": {
		"title": "核准",
		"tooltip": "核准此操作"
	},
	"read-batch": {
		"approve": {
			"title": "全部核准"
		},
		"deny": {
			"title": "全部拒絕"
		}
	},
	"runCommand": {
		"title": "執行",
		"tooltip": "執行此命令"
	},
	"proceedWhileRunning": {
		"title": "執行時繼續",
		"tooltip": "儘管有警告仍繼續執行"
	},
	"killCommand": {
		"title": "終止命令",
		"tooltip": "終止目前的命令"
	},
	"resumeTask": {
		"title": "繼續工作",
		"tooltip": "繼續目前的工作"
	},
	"terminate": {
		"title": "終止",
		"tooltip": "結束目前的工作"
	},
	"cancel": {
		"title": "取消",
		"tooltip": "取消目前操作"
	},
	"editMessage": {
		"placeholder": "編輯您的訊息..."
	},
	"scrollToBottom": "捲動至聊天室底部",
	"about": "利用 AI 輔助產生、重構和偵錯程式碼。請參閱我們的<DocsLink>說明文件</DocsLink>以瞭解更多資訊。",
	"onboarding": "此工作區的工作清單是空的。",
	"rooTips": {
		"boomerangTasks": {
			"title": "工作編排",
			"description": "將工作拆分為更小、更易於管理的部分。"
		},
		"stickyModels": {
			"title": "記憶模型",
			"description": "每個模式都會記住您上次使用的模型"
		},
		"tools": {
			"title": "工具",
			"description": "允許 AI 透過瀏覽網路、執行命令等方式解決問題。"
		},
		"customizableModes": {
			"title": "可自訂模式",
			"description": "具有專屬行為和指定模型的特定角色"
		}
	},
	"selectMode": "選擇互動模式",
	"selectApiConfig": "選取 API 設定",
	"enhancePrompt": "使用額外內容強化提示詞",
	"modeSelector": {
		"title": "模式",
		"marketplace": "模式市集",
		"settings": "模式設定",
		"description": "專門量身打造 Roo 行為的角色。",
		"searchPlaceholder": "搜尋模式...",
		"noResults": "沒有找到結果"
	},
	"enhancePromptDescription": "「強化提示詞」按鈕可透過提供額外內容、說明或改寫來協助改善您的提示詞。請試著在這裡輸入提示詞，然後再次點選按鈕，以了解其運作方式。",
	"addImages": "新增圖片到訊息中",
	"sendMessage": "傳送訊息",
	"stopTts": "停止文字轉語音",
	"typeMessage": "輸入訊息...",
	"typeTask": "在這裡輸入您的工作...",
	"addContext": "輸入 @ 新增內容，/ 執行命令",
	"dragFiles": "按住 Shift 鍵拖曳檔案",
	"dragFilesImages": "按住 Shift 鍵拖曳檔案/圖片",
	"errorReadingFile": "讀取檔案時發生錯誤",
	"noValidImages": "未處理到任何有效圖片",
	"separator": "分隔符號",
	"edit": "編輯...",
	"forNextMode": "用於下一個模式",
	"forPreviousMode": "用於上一個模式",
	"apiRequest": {
		"title": "API 請求",
		"failed": "API 請求失敗",
		"streaming": "正在處理 API 請求...",
		"cancelled": "API 請求已取消",
		"streamingFailed": "API 串流處理失敗"
	},
	"checkpoint": {
		"regular": "檢查點",
		"initializingWarning": "正在初始化檢查點... 如果耗時過長，您可以在<settingsLink>設定</settingsLink>中停用檢查點並重新啟動工作。",
		"menu": {
			"viewDiff": "檢視差異",
			"restore": "還原檢查點",
			"restoreFiles": "還原檔案",
			"restoreFilesDescription": "將您的專案檔案還原到此時的快照。",
			"restoreFilesAndTask": "還原檔案和工作",
			"confirm": "確認",
			"cancel": "取消",
			"cannotUndo": "此操作無法復原。",
			"restoreFilesAndTaskDescription": "將您的專案檔案還原到此時的快照，並刪除此點之後的所有訊息。"
		},
		"current": "目前"
	},
	"contextCondense": {
		"title": "上下文已壓縮",
		"condensing": "正在壓縮上下文...",
		"errorHeader": "壓縮上下文失敗",
		"tokens": "Token"
	},
	"instructions": {
		"wantsToFetch": "Roo 想要取得詳細指示以協助目前工作"
	},
	"fileOperations": {
		"wantsToRead": "Roo 想要讀取此檔案",
		"wantsToReadMultiple": "Roo 想要讀取多個檔案",
		"wantsToReadAndXMore": "Roo 想要讀取此檔案以及另外 {{count}} 個檔案",
		"wantsToReadOutsideWorkspace": "Roo 想要讀取此工作區外的檔案",
		"didRead": "Roo 已讀取此檔案",
		"wantsToEdit": "Roo 想要編輯此檔案",
		"wantsToEditOutsideWorkspace": "Roo 想要編輯此工作區外的檔案",
		"wantsToEditProtected": "Roo 想要編輯受保護的設定檔案",
		"wantsToApplyBatchChanges": "Roo 想要對多個檔案套用變更",
		"wantsToGenerateImage": "Roo 想要產生圖片",
		"wantsToGenerateImageOutsideWorkspace": "Roo 想要在工作區外產生圖片",
		"wantsToGenerateImageProtected": "Roo 想要在受保護位置產生圖片",
		"didGenerateImage": "Roo 已產生圖片",
		"wantsToCreate": "Roo 想要建立新檔案",
		"wantsToSearchReplace": "Roo 想要在此檔案中搜尋和取代",
		"didSearchReplace": "Roo 已在此檔案執行搜尋和取代",
		"wantsToInsert": "Roo 想要在此檔案中插入內容",
		"wantsToInsertWithLineNumber": "Roo 想要在此檔案第 {{lineNumber}} 行插入內容",
		"wantsToInsertAtEnd": "Roo 想要在此檔案尾端新增內容"
	},
	"directoryOperations": {
		"wantsToViewTopLevel": "Roo 想要檢視此目錄中最上層的檔案",
		"didViewTopLevel": "Roo 已檢視此目錄中最上層的檔案",
		"wantsToViewTopLevelOutsideWorkspace": "Roo 想要檢視此目錄（工作區外）中最上層的檔案",
		"didViewTopLevelOutsideWorkspace": "Roo 已檢視此目錄（工作區外）中最上層的檔案",
		"wantsToViewRecursive": "Roo 想要遞迴檢視此目錄中的所有檔案",
		"didViewRecursive": "Roo 已遞迴檢視此目錄中的所有檔案",
		"wantsToViewRecursiveOutsideWorkspace": "Roo 想要遞迴檢視此目錄（工作區外）中的所有檔案",
		"didViewRecursiveOutsideWorkspace": "Roo 已遞迴檢視此目錄（工作區外）中的所有檔案",
		"wantsToViewDefinitions": "Roo 想要檢視此目錄中使用的原始碼定義名稱",
		"didViewDefinitions": "Roo 已檢視此目錄中使用的原始碼定義名稱",
		"wantsToViewDefinitionsOutsideWorkspace": "Roo 想要檢視此目錄（工作區外）中使用的原始碼定義名稱",
		"didViewDefinitionsOutsideWorkspace": "Roo 已檢視此目錄（工作區外）中使用的原始碼定義名稱",
		"wantsToSearch": "Roo 想要在此目錄中搜尋 <code>{{regex}}</code>",
		"didSearch": "Roo 已在此目錄中搜尋 <code>{{regex}}</code>",
		"wantsToSearchOutsideWorkspace": "Roo 想要在此目錄（工作區外）中搜尋 <code>{{regex}}</code>",
		"didSearchOutsideWorkspace": "Roo 已在此目錄（工作區外）中搜尋 <code>{{regex}}</code>"
	},
	"codebaseSearch": {
		"wantsToSearch": "Roo 想要在程式碼庫中搜尋 <code>{{query}}</code>",
		"wantsToSearchWithPath": "Roo 想要在 <code>{{path}}</code> 中搜尋程式碼庫 <code>{{query}}</code>",
		"didSearch_one": "找到 1 個結果",
		"didSearch_other": "找到 {{count}} 個結果",
		"resultTooltip": "相似度評分：{{score}} (點選開啟檔案)"
	},
	"commandOutput": "命令輸出",
	"commandExecution": {
		"running": "正在執行",
		"abort": "中止",
		"pid": "PID: {{pid}}",
		"exitStatus": "已結束，狀態碼 {{exitCode}}",
		"manageCommands": "管理命令權限",
		"commandManagementDescription": "管理命令權限：點選 ✓ 允許自動執行，點選 ✗ 拒絕執行。規則可以開啟/關閉或從清單中移除。<settingsLink>檢視所有設定</settingsLink>",
		"addToAllowed": "新增至允許清單",
		"removeFromAllowed": "從允許清單中移除",
		"addToDenied": "新增至拒絕清單",
		"removeFromDenied": "從拒絕清單中移除",
		"abortCommand": "中止命令執行",
		"expandOutput": "展開輸出",
		"collapseOutput": "摺疊輸出",
		"expandManagement": "展開命令管理部分",
		"collapseManagement": "摺疊命令管理部分"
	},
	"response": "回應",
	"arguments": "參數",
	"text": {
		"rooSaid": "Roo 說"
	},
	"feedback": {
		"youSaid": "您說"
	},
	"mcp": {
		"wantsToUseTool": "Roo 想要在 {{serverName}} MCP 伺服器上使用工具",
		"wantsToAccessResource": "Roo 想要存取 {{serverName}} MCP 伺服器上的資源"
	},
	"modes": {
		"wantsToSwitch": "Roo 想要切換至 {{mode}} 模式",
		"wantsToSwitchWithReason": "Roo 想要切換至 {{mode}} 模式，原因：{{reason}}",
		"didSwitch": "Roo 已切換至 {{mode}} 模式",
		"didSwitchWithReason": "Roo 已切換至 {{mode}} 模式，原因：{{reason}}"
	},
	"subtasks": {
		"wantsToCreate": "Roo 想要在 {{mode}} 模式下建立新的子工作",
		"wantsToFinish": "Roo 想要完成此子工作",
		"newTaskContent": "子工作指示",
		"completionContent": "子工作已完成",
		"resultContent": "子工作結果",
		"defaultResult": "請繼續下一個工作。",
		"completionInstructions": "子工作已完成！您可以檢閱結果並提出修正或後續步驟。如果一切順利，請確認以將結果回傳給主任務。"
	},
	"questions": {
		"hasQuestion": "Roo 有一個問題"
	},
	"taskCompleted": "工作完成",
	"error": "錯誤",
	"diffError": {
		"title": "編輯失敗"
	},
	"troubleMessage": "Roo 遇到問題...",
	"powershell": {
		"issues": "您似乎遇到了 Windows PowerShell 的問題，請參閱此說明文件"
	},
	"autoApprove": {
		"tooltipManage": "管理自動批准設定",
		"tooltipStatus": "自動批准已啟用：{{toggles}}",
		"title": "自動批准",
		"toggle": "切換自動批准",
		"all": "全部",
		"none": "無",
		"description": "無需請求權限即可執行這些操作。僅對您完全信任的操作啟用此功能。",
		"selectOptionsFirst": "請至少選擇以下一個選項以啟用自動批准",
		"toggleAriaLabel": "切換自動批准",
		"disabledAriaLabel": "自動批准已禁用 - 請先選擇選項",
		"triggerLabelOff": "自動批准已關閉",
		"triggerLabel_zero": "0 個自動核准",
		"triggerLabel_one": "1 個自動核准",
		"triggerLabel_other": "{{count}} 個自動核准",
		"triggerLabelAll": "YOLO"
	},
	"announcement": {
		"title": "🎉 Roo Code {{version}} 已發布",
		"stealthModel": {
			"feature": "<bold>限時免費隱形模型</bold> - Code Supernova：現已升級為 <bold>1M Token 上下文視窗</bold>！一個支援圖像輸入的多功能代理程式編程模型，透過 Roo Code Cloud 提供。",
			"note": "(注意：提示和完成會被模型創建者記錄並用於改進模型)",
			"connectButton": "連接到 Roo Code Cloud",
			"selectModel": "在設定中從 Roo Code Cloud 提供商選擇 <code>roo/code-supernova</code> 開始使用。",
			"goToSettingsButton": "前往設定"
		},
		"socialLinks": "在 <xLink>X</xLink>、<discordLink>Discord</discordLink> 或 <redditLink>r/RooCode</redditLink> 上關注我們 🚀"
	},
	"reasoning": {
		"thinking": "思考中",
		"seconds": "{{count}} 秒"
	},
	"followUpSuggest": {
		"copyToInput": "複製到輸入框 (或按住 Shift 並點選)",
		"autoSelectCountdown": "{{count}} 秒後自動選擇",
		"countdownDisplay": "{{count}} 秒"
	},
	"browser": {
		"rooWantsToUse": "Roo 想要使用瀏覽器",
		"consoleLogs": "主控台記錄",
		"noNewLogs": "（沒有新記錄）",
		"screenshot": "瀏覽器螢幕擷圖",
		"cursor": "游標",
		"navigation": {
			"step": "步驟 {{current}} / {{total}}",
			"previous": "上一步",
			"next": "下一步"
		},
		"sessionStarted": "瀏覽器工作階段已啟動",
		"actions": {
			"title": "瀏覽器動作",
			"launch": "在 {{url}} 啟動瀏覽器",
			"click": "點選 ({{coordinate}})",
			"type": "輸入「{{text}}」",
			"scrollDown": "向下捲動",
			"scrollUp": "向上捲動",
			"close": "關閉瀏覽器"
		}
	},
	"codeblock": {
		"tooltips": {
			"expand": "展開程式碼區塊",
			"collapse": "摺疊程式碼區塊",
			"copy_code": "複製程式碼"
		}
	},
	"systemPromptWarning": "警告：自訂系統提示詞覆蓋已啟用。這可能嚴重破壞功能並導致不可預測的行為。",
	"profileViolationWarning": "目前設定檔與您的組織設定不相容",
	"shellIntegration": {
		"title": "命令執行警告",
		"description": "您的命令正在沒有 VSCode 終端機 Shell 整合的情況下執行。若要隱藏此警告，您可以在 <settingsLink>Roo Code 設定</settingsLink> 的<strong>終端機</strong>區塊中停用 Shell 整合，或使用下方的連結來排解 VSCode 終端機整合問題。",
		"troubleshooting": "點選此處查看 Shell 整合文件。"
	},
	"ask": {
		"autoApprovedRequestLimitReached": {
			"title": "已達自動核准請求上限",
			"description": "Roo 已達到 {{count}} 次 API 請求的自動核准上限。您想重設計數並繼續工作嗎？",
			"button": "重設並繼續"
		},
		"autoApprovedCostLimitReached": {
			"title": "已達自動核准費用上限",
			"description": "Roo 已達到 ${{count}} 的自動核准費用上限。您想重設費用並繼續工作嗎？",
			"button": "重設並繼續"
		}
	},
	"indexingStatus": {
		"ready": "索引就緒",
		"indexing": "索引中 {{percentage}}%",
		"indexed": "已索引",
		"error": "索引錯誤",
		"status": "索引狀態"
	},
	"versionIndicator": {
		"ariaLabel": "版本 {{version}} - 點選查看發布說明"
	},
	"rooCloudCTA": {
		"title": "Roo Code Cloud 正在進化！",
		"description": "在雲端執行 Roomote 遠端代理、隨時隨地存取您的工作、與他人協作等等。",
		"joinWaitlist": "註冊以獲得最新更新。"
	},
	"command": {
		"triggerDescription": "觸發 {{name}} 命令"
	},
	"slashCommands": {
		"tooltip": "管理斜線命令",
		"title": "斜線命令",
		"description": "使用內建斜線命令或建立自訂命令，以便快速存取常用的提示詞和工作流程。<DocsLink>說明文件</DocsLink>",
		"manageCommands": "在設定中管理斜線命令",
		"builtInCommands": "內建命令",
		"globalCommands": "全域命令",
		"workspaceCommands": "工作區命令",
		"globalCommand": "全域命令",
		"editCommand": "編輯命令",
		"deleteCommand": "刪除命令",
		"newGlobalCommandPlaceholder": "新增全域命令...",
		"newWorkspaceCommandPlaceholder": "新增工作區命令...",
		"deleteDialog": {
			"title": "刪除命令",
			"description": "您確定要刪除「{{name}}」命令嗎？此操作無法復原。",
			"cancel": "取消",
			"confirm": "刪除"
		}
	},
	"contextMenu": {
		"noResults": "沒有結果",
		"problems": "問題",
		"terminal": "終端機",
		"url": "貼上 URL 以擷取內容"
	},
	"queuedMessages": {
		"title": "佇列中的訊息",
		"clickToEdit": "點選以編輯訊息"
	},
	"slashCommand": {
		"wantsToRun": "Roo 想要執行斜線指令",
		"didRun": "Roo 執行了斜線指令"
	}
>>>>>>> a8f87d2b
}<|MERGE_RESOLUTION|>--- conflicted
+++ resolved
@@ -1,5 +1,4 @@
 {
-<<<<<<< HEAD
   "greeting": "歡迎使用 ANH CHAT！",
   "task": {
     "title": "工作",
@@ -460,421 +459,4 @@
     "allOn": "Enable all",
     "allOff": "Disable all"
   }
-=======
-	"greeting": "歡迎使用 Roo Code！",
-	"task": {
-		"title": "工作",
-		"expand": "展開工作",
-		"collapse": "收合工作",
-		"seeMore": "顯示更多",
-		"seeLess": "顯示較少",
-		"tokens": "Token",
-		"cache": "快取",
-		"apiCost": "API 費用",
-		"size": "大小",
-		"condenseContext": "智慧壓縮內容",
-		"contextWindow": "上下文長度",
-		"closeAndStart": "關閉現有工作並開始新工作",
-		"export": "匯出工作記錄",
-		"share": "分享工作",
-		"delete": "刪除工作 (按住 Shift 並點選可跳過確認)",
-		"shareWithOrganization": "與組織分享",
-		"shareWithOrganizationDescription": "僅組織成員可存取",
-		"sharePublicly": "公開分享",
-		"sharePubliclyDescription": "任何擁有連結的人都可存取",
-		"connectToCloud": "連線至雲端",
-		"connectToCloudDescription": "登入 Roo Code Cloud 以分享工作",
-		"sharingDisabledByOrganization": "組織已停用分享功能",
-		"shareSuccessOrganization": "組織連結已複製到剪貼簿",
-		"shareSuccessPublic": "公開連結已複製到剪貼簿",
-		"openInCloud": "在 Roo Code Cloud 中開啟工作",
-		"openInCloudIntro": "從任何地方繼續監控或與 Roo 互動。掃描、點擊或複製以開啟。"
-	},
-	"unpin": "取消釘選",
-	"pin": "釘選",
-	"retry": {
-		"title": "重試",
-		"tooltip": "再次嘗試操作"
-	},
-	"startNewTask": {
-		"title": "開始新工作",
-		"tooltip": "開始一項新工作"
-	},
-	"proceedAnyways": {
-		"title": "仍要繼續",
-		"tooltip": "在命令執行時繼續"
-	},
-	"save": {
-		"title": "儲存",
-		"tooltip": "儲存訊息變更"
-	},
-	"tokenProgress": {
-		"availableSpace": "可用空間：{{amount}} Token",
-		"tokensUsed": "已使用 Token： {{used}} / {{total}}",
-		"reservedForResponse": "模型回應保留：{{amount}} Token"
-	},
-	"reject": {
-		"title": "拒絕",
-		"tooltip": "拒絕此操作"
-	},
-	"completeSubtaskAndReturn": "完成子工作並返回",
-	"approve": {
-		"title": "核准",
-		"tooltip": "核准此操作"
-	},
-	"read-batch": {
-		"approve": {
-			"title": "全部核准"
-		},
-		"deny": {
-			"title": "全部拒絕"
-		}
-	},
-	"runCommand": {
-		"title": "執行",
-		"tooltip": "執行此命令"
-	},
-	"proceedWhileRunning": {
-		"title": "執行時繼續",
-		"tooltip": "儘管有警告仍繼續執行"
-	},
-	"killCommand": {
-		"title": "終止命令",
-		"tooltip": "終止目前的命令"
-	},
-	"resumeTask": {
-		"title": "繼續工作",
-		"tooltip": "繼續目前的工作"
-	},
-	"terminate": {
-		"title": "終止",
-		"tooltip": "結束目前的工作"
-	},
-	"cancel": {
-		"title": "取消",
-		"tooltip": "取消目前操作"
-	},
-	"editMessage": {
-		"placeholder": "編輯您的訊息..."
-	},
-	"scrollToBottom": "捲動至聊天室底部",
-	"about": "利用 AI 輔助產生、重構和偵錯程式碼。請參閱我們的<DocsLink>說明文件</DocsLink>以瞭解更多資訊。",
-	"onboarding": "此工作區的工作清單是空的。",
-	"rooTips": {
-		"boomerangTasks": {
-			"title": "工作編排",
-			"description": "將工作拆分為更小、更易於管理的部分。"
-		},
-		"stickyModels": {
-			"title": "記憶模型",
-			"description": "每個模式都會記住您上次使用的模型"
-		},
-		"tools": {
-			"title": "工具",
-			"description": "允許 AI 透過瀏覽網路、執行命令等方式解決問題。"
-		},
-		"customizableModes": {
-			"title": "可自訂模式",
-			"description": "具有專屬行為和指定模型的特定角色"
-		}
-	},
-	"selectMode": "選擇互動模式",
-	"selectApiConfig": "選取 API 設定",
-	"enhancePrompt": "使用額外內容強化提示詞",
-	"modeSelector": {
-		"title": "模式",
-		"marketplace": "模式市集",
-		"settings": "模式設定",
-		"description": "專門量身打造 Roo 行為的角色。",
-		"searchPlaceholder": "搜尋模式...",
-		"noResults": "沒有找到結果"
-	},
-	"enhancePromptDescription": "「強化提示詞」按鈕可透過提供額外內容、說明或改寫來協助改善您的提示詞。請試著在這裡輸入提示詞，然後再次點選按鈕，以了解其運作方式。",
-	"addImages": "新增圖片到訊息中",
-	"sendMessage": "傳送訊息",
-	"stopTts": "停止文字轉語音",
-	"typeMessage": "輸入訊息...",
-	"typeTask": "在這裡輸入您的工作...",
-	"addContext": "輸入 @ 新增內容，/ 執行命令",
-	"dragFiles": "按住 Shift 鍵拖曳檔案",
-	"dragFilesImages": "按住 Shift 鍵拖曳檔案/圖片",
-	"errorReadingFile": "讀取檔案時發生錯誤",
-	"noValidImages": "未處理到任何有效圖片",
-	"separator": "分隔符號",
-	"edit": "編輯...",
-	"forNextMode": "用於下一個模式",
-	"forPreviousMode": "用於上一個模式",
-	"apiRequest": {
-		"title": "API 請求",
-		"failed": "API 請求失敗",
-		"streaming": "正在處理 API 請求...",
-		"cancelled": "API 請求已取消",
-		"streamingFailed": "API 串流處理失敗"
-	},
-	"checkpoint": {
-		"regular": "檢查點",
-		"initializingWarning": "正在初始化檢查點... 如果耗時過長，您可以在<settingsLink>設定</settingsLink>中停用檢查點並重新啟動工作。",
-		"menu": {
-			"viewDiff": "檢視差異",
-			"restore": "還原檢查點",
-			"restoreFiles": "還原檔案",
-			"restoreFilesDescription": "將您的專案檔案還原到此時的快照。",
-			"restoreFilesAndTask": "還原檔案和工作",
-			"confirm": "確認",
-			"cancel": "取消",
-			"cannotUndo": "此操作無法復原。",
-			"restoreFilesAndTaskDescription": "將您的專案檔案還原到此時的快照，並刪除此點之後的所有訊息。"
-		},
-		"current": "目前"
-	},
-	"contextCondense": {
-		"title": "上下文已壓縮",
-		"condensing": "正在壓縮上下文...",
-		"errorHeader": "壓縮上下文失敗",
-		"tokens": "Token"
-	},
-	"instructions": {
-		"wantsToFetch": "Roo 想要取得詳細指示以協助目前工作"
-	},
-	"fileOperations": {
-		"wantsToRead": "Roo 想要讀取此檔案",
-		"wantsToReadMultiple": "Roo 想要讀取多個檔案",
-		"wantsToReadAndXMore": "Roo 想要讀取此檔案以及另外 {{count}} 個檔案",
-		"wantsToReadOutsideWorkspace": "Roo 想要讀取此工作區外的檔案",
-		"didRead": "Roo 已讀取此檔案",
-		"wantsToEdit": "Roo 想要編輯此檔案",
-		"wantsToEditOutsideWorkspace": "Roo 想要編輯此工作區外的檔案",
-		"wantsToEditProtected": "Roo 想要編輯受保護的設定檔案",
-		"wantsToApplyBatchChanges": "Roo 想要對多個檔案套用變更",
-		"wantsToGenerateImage": "Roo 想要產生圖片",
-		"wantsToGenerateImageOutsideWorkspace": "Roo 想要在工作區外產生圖片",
-		"wantsToGenerateImageProtected": "Roo 想要在受保護位置產生圖片",
-		"didGenerateImage": "Roo 已產生圖片",
-		"wantsToCreate": "Roo 想要建立新檔案",
-		"wantsToSearchReplace": "Roo 想要在此檔案中搜尋和取代",
-		"didSearchReplace": "Roo 已在此檔案執行搜尋和取代",
-		"wantsToInsert": "Roo 想要在此檔案中插入內容",
-		"wantsToInsertWithLineNumber": "Roo 想要在此檔案第 {{lineNumber}} 行插入內容",
-		"wantsToInsertAtEnd": "Roo 想要在此檔案尾端新增內容"
-	},
-	"directoryOperations": {
-		"wantsToViewTopLevel": "Roo 想要檢視此目錄中最上層的檔案",
-		"didViewTopLevel": "Roo 已檢視此目錄中最上層的檔案",
-		"wantsToViewTopLevelOutsideWorkspace": "Roo 想要檢視此目錄（工作區外）中最上層的檔案",
-		"didViewTopLevelOutsideWorkspace": "Roo 已檢視此目錄（工作區外）中最上層的檔案",
-		"wantsToViewRecursive": "Roo 想要遞迴檢視此目錄中的所有檔案",
-		"didViewRecursive": "Roo 已遞迴檢視此目錄中的所有檔案",
-		"wantsToViewRecursiveOutsideWorkspace": "Roo 想要遞迴檢視此目錄（工作區外）中的所有檔案",
-		"didViewRecursiveOutsideWorkspace": "Roo 已遞迴檢視此目錄（工作區外）中的所有檔案",
-		"wantsToViewDefinitions": "Roo 想要檢視此目錄中使用的原始碼定義名稱",
-		"didViewDefinitions": "Roo 已檢視此目錄中使用的原始碼定義名稱",
-		"wantsToViewDefinitionsOutsideWorkspace": "Roo 想要檢視此目錄（工作區外）中使用的原始碼定義名稱",
-		"didViewDefinitionsOutsideWorkspace": "Roo 已檢視此目錄（工作區外）中使用的原始碼定義名稱",
-		"wantsToSearch": "Roo 想要在此目錄中搜尋 <code>{{regex}}</code>",
-		"didSearch": "Roo 已在此目錄中搜尋 <code>{{regex}}</code>",
-		"wantsToSearchOutsideWorkspace": "Roo 想要在此目錄（工作區外）中搜尋 <code>{{regex}}</code>",
-		"didSearchOutsideWorkspace": "Roo 已在此目錄（工作區外）中搜尋 <code>{{regex}}</code>"
-	},
-	"codebaseSearch": {
-		"wantsToSearch": "Roo 想要在程式碼庫中搜尋 <code>{{query}}</code>",
-		"wantsToSearchWithPath": "Roo 想要在 <code>{{path}}</code> 中搜尋程式碼庫 <code>{{query}}</code>",
-		"didSearch_one": "找到 1 個結果",
-		"didSearch_other": "找到 {{count}} 個結果",
-		"resultTooltip": "相似度評分：{{score}} (點選開啟檔案)"
-	},
-	"commandOutput": "命令輸出",
-	"commandExecution": {
-		"running": "正在執行",
-		"abort": "中止",
-		"pid": "PID: {{pid}}",
-		"exitStatus": "已結束，狀態碼 {{exitCode}}",
-		"manageCommands": "管理命令權限",
-		"commandManagementDescription": "管理命令權限：點選 ✓ 允許自動執行，點選 ✗ 拒絕執行。規則可以開啟/關閉或從清單中移除。<settingsLink>檢視所有設定</settingsLink>",
-		"addToAllowed": "新增至允許清單",
-		"removeFromAllowed": "從允許清單中移除",
-		"addToDenied": "新增至拒絕清單",
-		"removeFromDenied": "從拒絕清單中移除",
-		"abortCommand": "中止命令執行",
-		"expandOutput": "展開輸出",
-		"collapseOutput": "摺疊輸出",
-		"expandManagement": "展開命令管理部分",
-		"collapseManagement": "摺疊命令管理部分"
-	},
-	"response": "回應",
-	"arguments": "參數",
-	"text": {
-		"rooSaid": "Roo 說"
-	},
-	"feedback": {
-		"youSaid": "您說"
-	},
-	"mcp": {
-		"wantsToUseTool": "Roo 想要在 {{serverName}} MCP 伺服器上使用工具",
-		"wantsToAccessResource": "Roo 想要存取 {{serverName}} MCP 伺服器上的資源"
-	},
-	"modes": {
-		"wantsToSwitch": "Roo 想要切換至 {{mode}} 模式",
-		"wantsToSwitchWithReason": "Roo 想要切換至 {{mode}} 模式，原因：{{reason}}",
-		"didSwitch": "Roo 已切換至 {{mode}} 模式",
-		"didSwitchWithReason": "Roo 已切換至 {{mode}} 模式，原因：{{reason}}"
-	},
-	"subtasks": {
-		"wantsToCreate": "Roo 想要在 {{mode}} 模式下建立新的子工作",
-		"wantsToFinish": "Roo 想要完成此子工作",
-		"newTaskContent": "子工作指示",
-		"completionContent": "子工作已完成",
-		"resultContent": "子工作結果",
-		"defaultResult": "請繼續下一個工作。",
-		"completionInstructions": "子工作已完成！您可以檢閱結果並提出修正或後續步驟。如果一切順利，請確認以將結果回傳給主任務。"
-	},
-	"questions": {
-		"hasQuestion": "Roo 有一個問題"
-	},
-	"taskCompleted": "工作完成",
-	"error": "錯誤",
-	"diffError": {
-		"title": "編輯失敗"
-	},
-	"troubleMessage": "Roo 遇到問題...",
-	"powershell": {
-		"issues": "您似乎遇到了 Windows PowerShell 的問題，請參閱此說明文件"
-	},
-	"autoApprove": {
-		"tooltipManage": "管理自動批准設定",
-		"tooltipStatus": "自動批准已啟用：{{toggles}}",
-		"title": "自動批准",
-		"toggle": "切換自動批准",
-		"all": "全部",
-		"none": "無",
-		"description": "無需請求權限即可執行這些操作。僅對您完全信任的操作啟用此功能。",
-		"selectOptionsFirst": "請至少選擇以下一個選項以啟用自動批准",
-		"toggleAriaLabel": "切換自動批准",
-		"disabledAriaLabel": "自動批准已禁用 - 請先選擇選項",
-		"triggerLabelOff": "自動批准已關閉",
-		"triggerLabel_zero": "0 個自動核准",
-		"triggerLabel_one": "1 個自動核准",
-		"triggerLabel_other": "{{count}} 個自動核准",
-		"triggerLabelAll": "YOLO"
-	},
-	"announcement": {
-		"title": "🎉 Roo Code {{version}} 已發布",
-		"stealthModel": {
-			"feature": "<bold>限時免費隱形模型</bold> - Code Supernova：現已升級為 <bold>1M Token 上下文視窗</bold>！一個支援圖像輸入的多功能代理程式編程模型，透過 Roo Code Cloud 提供。",
-			"note": "(注意：提示和完成會被模型創建者記錄並用於改進模型)",
-			"connectButton": "連接到 Roo Code Cloud",
-			"selectModel": "在設定中從 Roo Code Cloud 提供商選擇 <code>roo/code-supernova</code> 開始使用。",
-			"goToSettingsButton": "前往設定"
-		},
-		"socialLinks": "在 <xLink>X</xLink>、<discordLink>Discord</discordLink> 或 <redditLink>r/RooCode</redditLink> 上關注我們 🚀"
-	},
-	"reasoning": {
-		"thinking": "思考中",
-		"seconds": "{{count}} 秒"
-	},
-	"followUpSuggest": {
-		"copyToInput": "複製到輸入框 (或按住 Shift 並點選)",
-		"autoSelectCountdown": "{{count}} 秒後自動選擇",
-		"countdownDisplay": "{{count}} 秒"
-	},
-	"browser": {
-		"rooWantsToUse": "Roo 想要使用瀏覽器",
-		"consoleLogs": "主控台記錄",
-		"noNewLogs": "（沒有新記錄）",
-		"screenshot": "瀏覽器螢幕擷圖",
-		"cursor": "游標",
-		"navigation": {
-			"step": "步驟 {{current}} / {{total}}",
-			"previous": "上一步",
-			"next": "下一步"
-		},
-		"sessionStarted": "瀏覽器工作階段已啟動",
-		"actions": {
-			"title": "瀏覽器動作",
-			"launch": "在 {{url}} 啟動瀏覽器",
-			"click": "點選 ({{coordinate}})",
-			"type": "輸入「{{text}}」",
-			"scrollDown": "向下捲動",
-			"scrollUp": "向上捲動",
-			"close": "關閉瀏覽器"
-		}
-	},
-	"codeblock": {
-		"tooltips": {
-			"expand": "展開程式碼區塊",
-			"collapse": "摺疊程式碼區塊",
-			"copy_code": "複製程式碼"
-		}
-	},
-	"systemPromptWarning": "警告：自訂系統提示詞覆蓋已啟用。這可能嚴重破壞功能並導致不可預測的行為。",
-	"profileViolationWarning": "目前設定檔與您的組織設定不相容",
-	"shellIntegration": {
-		"title": "命令執行警告",
-		"description": "您的命令正在沒有 VSCode 終端機 Shell 整合的情況下執行。若要隱藏此警告，您可以在 <settingsLink>Roo Code 設定</settingsLink> 的<strong>終端機</strong>區塊中停用 Shell 整合，或使用下方的連結來排解 VSCode 終端機整合問題。",
-		"troubleshooting": "點選此處查看 Shell 整合文件。"
-	},
-	"ask": {
-		"autoApprovedRequestLimitReached": {
-			"title": "已達自動核准請求上限",
-			"description": "Roo 已達到 {{count}} 次 API 請求的自動核准上限。您想重設計數並繼續工作嗎？",
-			"button": "重設並繼續"
-		},
-		"autoApprovedCostLimitReached": {
-			"title": "已達自動核准費用上限",
-			"description": "Roo 已達到 ${{count}} 的自動核准費用上限。您想重設費用並繼續工作嗎？",
-			"button": "重設並繼續"
-		}
-	},
-	"indexingStatus": {
-		"ready": "索引就緒",
-		"indexing": "索引中 {{percentage}}%",
-		"indexed": "已索引",
-		"error": "索引錯誤",
-		"status": "索引狀態"
-	},
-	"versionIndicator": {
-		"ariaLabel": "版本 {{version}} - 點選查看發布說明"
-	},
-	"rooCloudCTA": {
-		"title": "Roo Code Cloud 正在進化！",
-		"description": "在雲端執行 Roomote 遠端代理、隨時隨地存取您的工作、與他人協作等等。",
-		"joinWaitlist": "註冊以獲得最新更新。"
-	},
-	"command": {
-		"triggerDescription": "觸發 {{name}} 命令"
-	},
-	"slashCommands": {
-		"tooltip": "管理斜線命令",
-		"title": "斜線命令",
-		"description": "使用內建斜線命令或建立自訂命令，以便快速存取常用的提示詞和工作流程。<DocsLink>說明文件</DocsLink>",
-		"manageCommands": "在設定中管理斜線命令",
-		"builtInCommands": "內建命令",
-		"globalCommands": "全域命令",
-		"workspaceCommands": "工作區命令",
-		"globalCommand": "全域命令",
-		"editCommand": "編輯命令",
-		"deleteCommand": "刪除命令",
-		"newGlobalCommandPlaceholder": "新增全域命令...",
-		"newWorkspaceCommandPlaceholder": "新增工作區命令...",
-		"deleteDialog": {
-			"title": "刪除命令",
-			"description": "您確定要刪除「{{name}}」命令嗎？此操作無法復原。",
-			"cancel": "取消",
-			"confirm": "刪除"
-		}
-	},
-	"contextMenu": {
-		"noResults": "沒有結果",
-		"problems": "問題",
-		"terminal": "終端機",
-		"url": "貼上 URL 以擷取內容"
-	},
-	"queuedMessages": {
-		"title": "佇列中的訊息",
-		"clickToEdit": "點選以編輯訊息"
-	},
-	"slashCommand": {
-		"wantsToRun": "Roo 想要執行斜線指令",
-		"didRun": "Roo 執行了斜線指令"
-	}
->>>>>>> a8f87d2b
 }