--- conflicted
+++ resolved
@@ -101,13 +101,8 @@
 		trial: "Free 14-day trial · ",
 		creditPrice: `$${PRICE_CREDITS}`,
 		cancellation: "Cancel anytime",
-<<<<<<< HEAD
-		description: "For pro ANH CHATrs",
-		featuresIntro: "Everything in Free, plus:",
-=======
 		description: "For pro Roo coders",
 		featuresIntro: "Everything in Free +",
->>>>>>> a8f87d2b
 		features: [
 			"Cloud Agents: PR Reviewer and more",
 			"Roomote Control: Start, stop and control tasks from anywhere",
